--- conflicted
+++ resolved
@@ -112,13 +112,7 @@
 #
 
 .PHONY: test server run-server
-<<<<<<< HEAD
 server:
-=======
-server: $(NODE_MODULES_INSTALLED)
-	./node_modules/.bin/supervisor -e js,less,Makefile -x make run-server
-run-server: test
->>>>>>> b567cea9
 	node script/test_server.js
 test: dev $(BUILD_TEST)
 	@echo
