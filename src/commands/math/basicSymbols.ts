/*********************************
 * Symbols for Basic Mathematics
 ********************************/
class DigitGroupingChar extends MQSymbol {
  finalizeTree(opts: CursorOptions, dir: Direction) {
    this.sharedSiblingMethod(opts, dir);
  }
  siblingDeleted(opts: CursorOptions, dir: Direction) {
    this.sharedSiblingMethod(opts, dir);
  }
  siblingCreated(opts: CursorOptions, dir: Direction) {
    this.sharedSiblingMethod(opts, dir);
  }

  sharedSiblingMethod(opts: CursorOptions, dir: Direction) {
    // don't try to fix digit grouping if the sibling to my right changed (dir === R or
    // undefined) and it's now a DigitGroupingChar, it will try to fix grouping
    if (dir !== L && this[R] instanceof DigitGroupingChar) return;
    this.fixDigitGrouping(opts);
  }

  fixDigitGrouping(opts: CursorOptions) {
    if (!opts.enableDigitGrouping) return;

    var left: NodeRef = this;
    var right: NodeRef = this;

    var spacesFound = 0;
    var dots = [];

    var SPACE = '\\ ';
    var DOT = '.';

    // traverse left as far as possible (starting at this char)
    var node: NodeRef = left;
    do {
      if (/^[0-9]$/.test(node.ctrlSeq!)) {
        left = node;
      } else if (node.ctrlSeq === SPACE) {
        left = node;
        spacesFound += 1;
      } else if (node.ctrlSeq === DOT) {
        left = node;
        dots.push(node);
      } else {
        break;
      }
    } while ((node = left[L]));

    // traverse right as far as possible (starting to right of this char)
    while ((node = right[R])) {
      if (/^[0-9]$/.test(node.ctrlSeq!)) {
        right = node;
      } else if (node.ctrlSeq === SPACE) {
        right = node;
        spacesFound += 1;
      } else if (node.ctrlSeq === DOT) {
        right = node;
        dots.push(node);
      } else {
        break;
      }
    }

    // trim the leading spaces
    while (right !== left && left && left.ctrlSeq === SPACE) {
      left = left[R];
      spacesFound -= 1;
    }

    // trim the trailing spaces
    while (right !== left && right && right.ctrlSeq === SPACE) {
      right = right[L];
      spacesFound -= 1;
    }

    // happens when you only have a space
    if (left === right && left && left.ctrlSeq === SPACE) return;

    var disableFormatting = spacesFound > 0 || dots.length > 1;
    if (disableFormatting) {
      this.removeGroupingBetween(left, right);
    } else if (dots[0]) {
      if (dots[0] !== left) {
        this.addGroupingBetween(dots[0][L], left);
      }
      if (dots[0] !== right) {
        // we do not show grouping to the right of a decimal place #yet
        this.removeGroupingBetween(dots[0][R], right);
      }
    } else {
      this.addGroupingBetween(right, left);
    }
  }

  removeGroupingBetween(left: NodeRef, right: NodeRef) {
    var node = left;
    do {
      if (node instanceof DigitGroupingChar) {
        node.setGroupingClass(undefined);
      }
      if (!node || node === right) break;
    } while ((node = node[R]));
  }

  addGroupingBetween(start: NodeRef, end: NodeRef) {
    var node = start;
    var count = 0;

    var totalDigits = 0;
    var node = start;
    while (node) {
      totalDigits += 1;

      if (node === end) break;
      node = node[L];
    }

    var numDigitsInFirstGroup = totalDigits % 3;
    if (numDigitsInFirstGroup === 0) numDigitsInFirstGroup = 3;

    var node = start;
    while (node) {
      count += 1;

      var cls = undefined;

      // only do grouping if we have at least 4 numbers
      if (totalDigits >= 4) {
        if (count === totalDigits) {
          cls = 'mq-group-leading-' + numDigitsInFirstGroup;
        } else if (count % 3 === 0) {
          if (count !== totalDigits) {
            cls = 'mq-group-start';
          }
        }

        if (!cls) {
          cls = 'mq-group-other';
        }
      }

      if (node instanceof DigitGroupingChar) {
        node.setGroupingClass(cls);
      }

      if (node === end) break;
      node = node[L] as DigitGroupingChar;
    }
  }

  _groupingClass?: string;
  setGroupingClass(cls: string | undefined) {
    // nothing changed (either class is the same or it's still undefined)
    if (this._groupingClass === cls) return;

    // remove existing class
    if (this._groupingClass) this.getJQ().removeClass(this._groupingClass);

    // add new class
    if (cls) this.getJQ().addClass(cls);

    // cache the groupingClass
    this._groupingClass = cls;
  }
}

class Digit extends DigitGroupingChar {
  constructor(ch: string, mathspeak?: string) {
    super(
      ch,
      h('span', { class: 'mq-digit' }, [h.text(ch)]),
      undefined,
      mathspeak
    );
  }

  createLeftOf(cursor: Cursor) {
    const cursorL = cursor[L];
    const cursorLL = cursorL && cursorL[L];
    const cursorParentParentSub =
      cursor.parent.parent instanceof SupSub
        ? cursor.parent.parent.sub
        : undefined;

    if (
      cursor.options.autoSubscriptNumerals &&
      cursor.parent !== cursorParentParentSub &&
      ((cursorL instanceof Variable && cursorL.isItalic !== false) ||
        (cursorL instanceof SupSub &&
          cursorLL instanceof Variable &&
          cursorLL.isItalic !== false))
    ) {
      new SubscriptCommand().createLeftOf(cursor);
      super.createLeftOf(cursor);
      cursor.insRightOf(cursor.parent.parent);
    } else super.createLeftOf(cursor);
  }
  mathspeak(opts: MathspeakOptions) {
    if (opts && opts.createdLeftOf) {
      var cursor = opts.createdLeftOf;
      var cursorL = cursor[L];
      var cursorLL = cursorL && cursorL[L];
      const cursorParentParentSub =
        cursor.parent.parent instanceof SupSub
          ? cursor.parent.parent.sub
          : undefined;

      if (
        cursor.options.autoSubscriptNumerals &&
        cursor.parent !== cursorParentParentSub &&
        ((cursorL instanceof Variable && cursorL.isItalic !== false) ||
          (cursor[L] instanceof SupSub &&
            cursorLL instanceof Variable &&
            cursorLL.isItalic !== false))
      ) {
        return 'Subscript ' + super.mathspeak() + ' Baseline';
      }
    }
    return super.mathspeak();
  }
}

class Variable extends MQSymbol {
  isItalic?: boolean;

  constructor(chOrCtrlSeq: string, html?: ChildNode) {
    super(chOrCtrlSeq, h('var', {}, [html || h.text(chOrCtrlSeq)]));
  }
  text() {
    var text = this.ctrlSeq || '';
    if (this.isPartOfOperator) {
      if (text[0] == '\\') {
        text = text.slice(1, text.length);
      } else if (text[text.length - 1] == ' ') {
        text = text.slice(0, -1);
      }
    } else {
      if (
        this[L] &&
        !(this[L] instanceof Variable) &&
        !(this[L] instanceof BinaryOperator) &&
        (this[L] as MQNode).ctrlSeq !== '\\ '
      )
        text = '*' + text;
      if (
        this[R] &&
        !(this[R] instanceof BinaryOperator) &&
        !(this[R] instanceof SupSub)
      )
        text += '*';
    }
    return text;
  }
  mathspeak() {
    var text = this.ctrlSeq || '';
    if (
      this.isPartOfOperator ||
      text.length > 1 ||
      (this.parent && this.parent.parent && this.parent.parent.isTextBlock())
    ) {
      return super.mathspeak();
    } else {
      // Apple voices in VoiceOver (such as Alex, Bruce, and Victoria) do
      // some strange pronunciation given certain expressions,
      // e.g. "y-2" is spoken as "ee minus 2" (as if the y is short).
      // Not an ideal solution, but surrounding non-numeric text blocks with quotation marks works.
      // This bug has been acknowledged by Apple.
      return '"' + text + '"';
    }
  }
}
function bindVariable(
  ch: string,
  htmlEntity: string,
  _unusedMathspeak?: string
) {
  return () => new Variable(ch, h.entityText(htmlEntity));
}

Options.prototype.autoCommands = { _maxLength: 0 };
optionProcessors.autoCommands = function (cmds: string) {
  if (!/^[a-z]+(?: [a-z]+)*$/i.test(cmds)) {
    throw '"' + cmds + '" not a space-delimited list of only letters';
  }
  var list = cmds.split(' ');
  var dict: AutoDict = {};
  var maxLength = 0;

  for (var i = 0; i < list.length; i += 1) {
    var cmd = list[i];
    if (cmd.length < 2) {
      throw 'autocommand "' + cmd + '" not minimum length of 2';
    }

    if (LatexCmds[cmd] === OperatorName) {
      throw '"' + cmd + '" is a built-in operator name';
    }
    dict[cmd] = 1;
    maxLength = max(maxLength, cmd.length);
  }
  dict._maxLength = maxLength;
  return dict;
};

Options.prototype.quietEmptyDelimiters = {};
optionProcessors.quietEmptyDelimiters = function (dlms: string) {
  var list = dlms.split(' ');
  var dict: { [id: string]: any } = {};
  for (var i = 0; i < list.length; i += 1) {
    var dlm = list[i];
    dict[dlm] = 1;
  }
  return dict;
};

Options.prototype.autoParenthesizedFunctions = { _maxLength: 0 };
optionProcessors.autoParenthesizedFunctions = function (cmds) {
  if (!/^[a-z]+(?: [a-z]+)*$/i.test(cmds)) {
    throw '"' + cmds + '" not a space-delimited list of only letters';
  }
  var list = cmds.split(' ');
  var dict: AutoDict = {};
  var maxLength = 0;
  for (var i = 0; i < list.length; i += 1) {
    var cmd = list[i];
    if (cmd.length < 2) {
      throw 'autocommand "' + cmd + '" not minimum length of 2';
    }
    dict[cmd] = 1;
    maxLength = max(maxLength, cmd.length);
  }
  dict._maxLength = maxLength;
  return dict;
};

class Letter extends Variable {
  letter: string;

  constructor(ch: string) {
    super(ch);
    this.letter = ch;
  }
  checkAutoCmds(cursor: Cursor) {
    //exit early if in simple subscript and disableAutoSubstitutionInSubscripts is set.
    if (this.shouldIgnoreSubstitutionInSimpleSubscript(cursor.options)) {
      return;
    }

    //handle autoCommands
    var autoCmds = cursor.options.autoCommands;
    var maxLength = autoCmds._maxLength || 0;
    if (maxLength > 0) {
      // want longest possible autocommand, so join together longest
      // sequence of letters
      var str = '';
      var l: NodeRef = this;
      var i = 0;
      // FIXME: l.ctrlSeq === l.letter checks if first or last in an operator name
      while (l instanceof Letter && l.ctrlSeq === l.letter && i < maxLength) {
        str = l.letter + str;
        l = l[L];
        i += 1;
      }
      // check for an autocommand, going thru substrings longest to shortest
      while (str.length) {
        if (autoCmds.hasOwnProperty(str)) {
          l = this;
          for (i = 1; l && i < str.length; i += 1, l = l[L]);

          new Fragment(l, this).remove();
          cursor[L] = (l as MQNode)[L];

          var cmd = LatexCmds[str];
          var node;
          if (isMQNodeClass(cmd)) {
            node = new (cmd as typeof TempSingleCharNode)(str); // TODO - How do we know that this class expects a single str input?
          } else {
            node = cmd(str);
          }

          return node.createLeftOf(cursor);
        }
        str = str.slice(1);
      }
    }
  }

  autoParenthesize(cursor: Cursor) {
    //exit early if already parenthesized
    var right = cursor.parent.getEnd(R);
    if (right && right instanceof Bracket && right.ctrlSeq === '\\left(') {
      return;
    }

    //exit early if in simple subscript and disableAutoSubstitutionInSubscripts is set.
    if (this.shouldIgnoreSubstitutionInSimpleSubscript(cursor.options)) {
      return;
    }

    //handle autoParenthesized functions
    var str = '';
    var l: NodeRef = this;
    var i = 0;

    var autoParenthesizedFunctions = cursor.options.autoParenthesizedFunctions;
    var maxLength = autoParenthesizedFunctions._maxLength || 0;
    var autoOperatorNames = cursor.options.autoOperatorNames;
    while (l instanceof Letter && i < maxLength) {
      (str = l.letter + str), (l = l[L]), (i += 1);
    }
    // check for an autoParenthesized functions, going thru substrings longest to shortest
    // only allow autoParenthesized functions that are also autoOperatorNames
    while (str.length) {
      if (
        autoParenthesizedFunctions.hasOwnProperty(str) &&
        autoOperatorNames.hasOwnProperty(str)
      ) {
        return cursor.parent.write(cursor, '(');
      }
      str = str.slice(1);
    }
  }

  createLeftOf(cursor: Cursor) {
    super.createLeftOf(cursor);

    this.checkAutoCmds(cursor);
    this.autoParenthesize(cursor);
  }
  italicize(bool: boolean) {
    this.isItalic = bool;
    this.isPartOfOperator = !bool;
    this.getJQ().toggleClass('mq-operator-name', !bool);
    return this;
  }
  finalizeTree(opts: CursorOptions, dir: Direction) {
    this.sharedSiblingMethod(opts, dir);
  }
  siblingDeleted(opts: CursorOptions, dir: Direction) {
    this.sharedSiblingMethod(opts, dir);
  }
  siblingCreated(opts: CursorOptions, dir: Direction) {
    this.sharedSiblingMethod(opts, dir);
  }

  sharedSiblingMethod(opts: CursorOptions, dir: Direction) {
    // don't auto-un-italicize if the sibling to my right changed (dir === R or
    // undefined) and it's now a Letter, it will un-italicize everyone
    if (dir !== L && this[R] instanceof Letter) return;
    this.autoUnItalicize(opts);
  }

  autoUnItalicize(opts: CursorOptions) {
    var autoOps = opts.autoOperatorNames;
    if (autoOps._maxLength === 0) return;

    //exit early if in simple subscript and disableAutoSubstitutionInSubscripts is set.
    if (this.shouldIgnoreSubstitutionInSimpleSubscript(opts)) {
      return;
    }

    // want longest possible operator names, so join together entire contiguous
    // sequence of letters
    var str = this.letter;
    for (var l = this[L]; l instanceof Letter; l = l[L]) str = l.letter + str;
    for (var r = this[R]; r instanceof Letter; r = r[R]) str += r.letter;

    // removeClass and delete flags from all letters before figuring out
    // which, if any, are part of an operator name
    var lR = l && l[R];
    var rL = r && r[L];

    new Fragment(lR || this.parent.getEnd(L), rL || this.parent.getEnd(R)).each(
      function (el) {
        if (el instanceof Letter) {
          el.italicize(true)
            .getJQ()
            .removeClass('mq-first mq-last mq-followed-by-supsub');
          el.ctrlSeq = el.letter;
        }
        return undefined;
      }
    );

    let autoOpsLength = autoOps._maxLength || 0;

    // check for operator names: at each position from left to right, check
    // substrings from longest to shortest
    outer: for (
      var i = 0, first = (l as MQNode)[R] || this.parent.getEnd(L);
      first && i < str.length;
      i += 1, first = (first as MQNode)[R]
    ) {
      for (var len = min(autoOpsLength, str.length - i); len > 0; len -= 1) {
        var word = str.slice(i, i + len);
        var last: MQNode = undefined!; // TODO - TS complaining that we use last before assigning to it

        if (autoOps.hasOwnProperty(word)) {
          for (
            var j = 0, letter: NodeRef = first;
            j < len;
            j += 1, letter = (letter as MQNode)[R]
          ) {
            if (letter instanceof Letter) {
              letter.italicize(false);
              last = letter;
            }
          }

          var isBuiltIn = BuiltInOpNames.hasOwnProperty(word);
          first.ctrlSeq =
            (isBuiltIn ? '\\' : '\\operatorname{') + first.ctrlSeq;
          last.ctrlSeq += isBuiltIn ? ' ' : '}';

          if (TwoWordOpNames.hasOwnProperty(word)) {
            const lastL = last[L];
            const lastLL = lastL && lastL[L];
            const lastLLL = (lastLL && lastLL[L]) as MQNode;
            lastLLL.getJQ().addClass('mq-last');
          }

          if (!this.shouldOmitPadding(first[L]))
            first.getJQ().addClass('mq-first');
          if (!this.shouldOmitPadding(last[R])) {
            if (last[R] instanceof SupSub) {
              var supsub = last[R] as MQNode; // XXX monkey-patching, but what's the right thing here?
              // Have operatorname-specific code in SupSub? A CSS-like language to style the
              // math tree, but which ignores cursor and selection (which CSS can't)?
              var respace =
                (supsub.siblingCreated =
                supsub.siblingDeleted =
                  function () {
                    supsub
                      .getJQ()
                      .toggleClass(
                        'mq-after-operator-name',
                        !(supsub[R] instanceof Bracket)
                      );
                  });
              respace();
            } else {
              last
                .getJQ()
                .toggleClass('mq-last', !(last[R] instanceof Bracket));
            }
          }

          i += len - 1;
          first = last;
          continue outer;
        }
      }
    }
  }
  shouldOmitPadding(node: NodeRef) {
    // omit padding if no node
    if (!node) return true;

    // do not add padding between letter and '.'
    if (node.ctrlSeq === '.') return true;

    // do not add padding between letter and binary operator. The
    // binary operator already has padding
    if (node instanceof BinaryOperator) return true;

    if (node instanceof SummationNotation) return true;

    return false;
  }
}
var BuiltInOpNames: AutoDict = {}; // the set of operator names like \sin, \cos, etc that
// are built-into LaTeX, see Section 3.17 of the Short Math Guide: http://tinyurl.com/jm9okjc
// MathQuill auto-unitalicizes some operator names not in that set, like 'hcf'
// and 'arsinh', which must be exported as \operatorname{hcf} and
// \operatorname{arsinh}. Note: over/under line/arrow \lim variants like
// \varlimsup are not supported
var AutoOpNames: AutoDict = (Options.prototype.autoOperatorNames = {
  _maxLength: 9,
}); // the set
// of operator names that MathQuill auto-unitalicizes by default; overridable
var TwoWordOpNames = { limsup: 1, liminf: 1, projlim: 1, injlim: 1 };
(function () {
  var mostOps = (
    'arg deg det dim exp gcd hom inf ker lg lim ln log max min sup' +
    ' limsup liminf injlim projlim Pr'
  ).split(' ');
  for (var i = 0; i < mostOps.length; i += 1) {
    BuiltInOpNames[mostOps[i]] = AutoOpNames[mostOps[i]] = 1;
  }

  var builtInTrigs =
    'sin cos tan arcsin arccos arctan sinh cosh tanh sec csc cot coth'.split(
      // why coth but not sech and csch, LaTeX?
      ' '
    );
  for (var i = 0; i < builtInTrigs.length; i += 1) {
    BuiltInOpNames[builtInTrigs[i]] = 1;
  }

  var autoTrigs = 'sin cos tan sec cosec csc cotan cot ctg'.split(' ');
  for (var i = 0; i < autoTrigs.length; i += 1) {
    AutoOpNames[autoTrigs[i]] =
      AutoOpNames['arc' + autoTrigs[i]] =
      AutoOpNames[autoTrigs[i] + 'h'] =
      AutoOpNames['ar' + autoTrigs[i] + 'h'] =
      AutoOpNames['arc' + autoTrigs[i] + 'h'] =
        1;
  }

  // compat with some of the nonstandard LaTeX exported by MathQuill
  // before #247. None of these are real LaTeX commands so, seems safe
  var moreNonstandardOps = 'gcf hcf lcm proj span'.split(' ');
  for (var i = 0; i < moreNonstandardOps.length; i += 1) {
    AutoOpNames[moreNonstandardOps[i]] = 1;
  }
})();

optionProcessors.autoOperatorNames = function (cmds) {
  if (typeof cmds !== 'string') {
    throw '"' + cmds + '" not a space-delimited list';
  }
  if (!/^[a-z\|\-]+(?: [a-z\|\-]+)*$/i.test(cmds)) {
    throw '"' + cmds + '" not a space-delimited list of letters or "|"';
  }
  var list = cmds.split(' ');
  var dict: AutoDict = {};
  var maxLength = 0;
  for (var i = 0; i < list.length; i += 1) {
    var cmd = list[i];
    if (cmd.length < 2) {
      throw '"' + cmd + '" not minimum length of 2';
    }
    if (cmd.indexOf('|') < 0) {
      // normal auto operator
      dict[cmd] = cmd;
      maxLength = max(maxLength, cmd.length);
    } else {
      // this item has a speech-friendly alternative
      var cmdArray = cmd.split('|');
      if (cmdArray.length > 2) {
        throw '"' + cmd + '" has more than 1 mathspeak delimiter';
      }
      if (cmdArray[0].length < 2) {
        throw '"' + cmd[0] + '" not minimum length of 2';
      }
      dict[cmdArray[0]] = cmdArray[1].replace(/-/g, ' '); // convert dashes to spaces for the sake of speech
      maxLength = max(maxLength, cmdArray[0].length);
    }
  }
  dict._maxLength = maxLength;
  return dict;
};
class OperatorName extends MQSymbol {
  ctrlSeq: string;
  constructor(fn?: string) {
    super(fn || '');
  }
  createLeftOf(cursor: Cursor) {
    var fn = this.ctrlSeq;
    for (var i = 0; i < fn.length; i += 1) {
      new Letter(fn.charAt(i)).createLeftOf(cursor);
    }
  }
  parser() {
    var fn = this.ctrlSeq;
    var block = new MathBlock();
    for (var i = 0; i < fn.length; i += 1) {
      new Letter(fn.charAt(i)).adopt(block, block.getEnd(R), 0);
    }
    return Parser.succeed(block.children());
  }
}
for (var fn in AutoOpNames)
  if (AutoOpNames.hasOwnProperty(fn)) {
    (LatexCmds as LatexCmdsAny)[fn as string] = OperatorName;
  }
LatexCmds.operatorname = class extends MathCommand {
  createLeftOf() {}
  numBlocks() {
    return 1 as const;
  }
  parser() {
    return latexMathParser.block.map(function (b) {
      // Check for the special case of \operatorname{ans}, which has
      // a special html representation
      var isAllLetters = true;
      var str = '';
      var children = b.children();
      children.each(function (child) {
        if (child instanceof Letter) {
          str += child.letter;
        } else {
          isAllLetters = false;
        }
        return undefined;
      });
      if (isAllLetters && str === 'ans') {
        return AnsBuilder();
      }
      // In cases other than `ans`, just return the children directly
      return children;
    });
  }
};

LatexCmds.f = class extends Letter {
  letter: string;
  constructor() {
    var letter = 'f';
    super(letter);

    this.letter = letter;
    this.domView = new DOMView(0, () =>
      h('var', { class: 'mq-f' }, [h.text('f')])
    );
  }
  italicize(bool: boolean) {
    this.getJQ().html('f').toggleClass('mq-f', bool);
    return super.italicize(bool);
  }
};

// VanillaSymbol's
LatexCmds[' '] = LatexCmds.space = () =>
  new DigitGroupingChar('\\ ', h('span', {}, [h.text(U_NO_BREAK_SPACE)]), ' ');

LatexCmds['.'] = () =>
  new DigitGroupingChar(
    '.',
    h('span', { class: 'mq-digit' }, [h.text('.')]),
    '.'
  );

LatexCmds["'"] = LatexCmds.prime = bindVanillaSymbol("'", '&prime;', 'prime');
LatexCmds['″'] = LatexCmds.dprime = bindVanillaSymbol(
  '″',
  '&Prime;',
  'double prime'
);

LatexCmds.backslash = bindVanillaSymbol('\\backslash ', '\\', 'backslash');
if (!CharCmds['\\']) CharCmds['\\'] = LatexCmds.backslash;

LatexCmds.$ = bindVanillaSymbol('\\$', '$', 'dollar');

LatexCmds.square = bindVanillaSymbol('\\square ', '\u25A1', 'square');
LatexCmds.mid = bindVanillaSymbol('\\mid ', '\u2223', 'mid');

// does not use Symbola font
class NonSymbolaSymbol extends MQSymbol {
  constructor(ch: string, html?: ChildNode, _unusedMathspeak?: string) {
    super(ch, h('span', { class: 'mq-nonSymbola' }, [html || h.text(ch)]));
  }
}

LatexCmds['@'] = () => new NonSymbolaSymbol('@');
LatexCmds['&'] = () =>
  new NonSymbolaSymbol('\\&', h.entityText('&amp;'), 'and');
LatexCmds['%'] = class extends NonSymbolaSymbol {
  constructor() {
    super('\\%', h.text('%'), 'percent');
  }
  parser() {
    var optWhitespace = Parser.optWhitespace;
    var string = Parser.string;

    // Parse `\%\operatorname{of}` as special `percentof` node so that
    // it will be serialized properly and deleted as a unit.
    return optWhitespace
      .then(
        string('\\operatorname{of}').map(function () {
          return PercentOfBuilder();
        })
      )
      .or(super.parser());
  }
};

LatexCmds['∥'] = LatexCmds.parallel = bindVanillaSymbol(
  '\\parallel ',
  '&#x2225;',
  'parallel'
);

LatexCmds['∦'] = LatexCmds.nparallel = bindVanillaSymbol(
  '\\nparallel ',
  '&#x2226;',
  'not parallel'
);

LatexCmds['⟂'] = LatexCmds.perp = bindVanillaSymbol(
  '\\perp ',
  '&#x27C2;',
  'perpendicular'
);

//the following are all Greek to me, but this helped a lot: http://www.ams.org/STIX/ion/stixsig03.html

//lowercase Greek letter variables
LatexCmds.alpha =
  LatexCmds.beta =
  LatexCmds.gamma =
  LatexCmds.delta =
  LatexCmds.zeta =
  LatexCmds.eta =
  LatexCmds.theta =
  LatexCmds.iota =
  LatexCmds.kappa =
  LatexCmds.mu =
  LatexCmds.nu =
  LatexCmds.xi =
  LatexCmds.rho =
  LatexCmds.sigma =
  LatexCmds.tau =
  LatexCmds.chi =
  LatexCmds.psi =
  LatexCmds.omega =
    (latex) =>
      new Variable('\\' + latex + ' ', h.entityText('&' + latex + ';'));

//why can't anybody FUCKING agree on these
LatexCmds.phi = bindVariable('\\phi ', '&#981;', 'phi'); //W3C or Unicode?

LatexCmds.phiv = LatexCmds.varphi = bindVariable('\\varphi ', '&phi;', 'phi'); //Elsevier and 9573-13 //AMS and LaTeX

LatexCmds.epsilon = bindVariable('\\epsilon ', '&#1013;', 'epsilon'); //W3C or Unicode?

LatexCmds.epsiv = LatexCmds.varepsilon = bindVariable(
  //Elsevier and 9573-13 //AMS and LaTeX
  '\\varepsilon ',
  '&epsilon;',
  'epsilon'
);

LatexCmds.piv = LatexCmds.varpi = bindVariable('\\varpi ', '&piv;', 'piv'); //W3C/Unicode and Elsevier and 9573-13 //AMS and LaTeX

LatexCmds.sigmaf = //W3C/Unicode
  LatexCmds.sigmav = //Elsevier
  LatexCmds.varsigma = //LaTeX
    bindVariable('\\varsigma ', '&sigmaf;', 'sigma');

LatexCmds.thetav = //Elsevier and 9573-13
  LatexCmds.vartheta = //AMS and LaTeX
  LatexCmds.thetasym = //W3C/Unicode
    bindVariable('\\vartheta ', '&thetasym;', 'theta');

LatexCmds.upsilon = LatexCmds.upsi = bindVariable(
  //AMS and LaTeX and W3C/Unicode //Elsevier and 9573-13
  '\\upsilon ',
  '&upsilon;',
  'upsilon'
);

//these aren't even mentioned in the HTML character entity references
LatexCmds.gammad = //Elsevier
  LatexCmds.Gammad = //9573-13 -- WTF, right? I dunno if this was a typo in the reference (see above)
  LatexCmds.digamma = //LaTeX
    bindVariable('\\digamma ', '&#989;', 'gamma');

LatexCmds.kappav = LatexCmds.varkappa = bindVariable(
  //Elsevier //AMS and LaTeX
  '\\varkappa ',
  '&#1008;',
  'kappa'
);

LatexCmds.rhov = LatexCmds.varrho = bindVariable('\\varrho ', '&#1009;', 'rho'); //Elsevier and 9573-13 //AMS and LaTeX

//Greek constants, look best in non-italicized Times New Roman
LatexCmds.pi = LatexCmds['π'] = () =>
  new NonSymbolaSymbol('\\pi ', h.entityText('&pi;'), 'pi');
LatexCmds.lambda = () =>
  new NonSymbolaSymbol('\\lambda ', h.entityText('&lambda;'), 'lambda');

//uppercase greek letters

LatexCmds.Upsilon = //LaTeX
  LatexCmds.Upsi = //Elsevier and 9573-13
  LatexCmds.upsih = //W3C/Unicode "upsilon with hook"
  LatexCmds.Upsih = //'cos it makes sense to me
    () =>
      new MQSymbol(
        '\\Upsilon ',
        h('var', { style: 'font-family: serif' }, [h.entityText('&upsih;')]),
        'capital upsilon'
      ); //Symbola's 'upsilon with a hook' is a capital Y without hooks :(

//other symbols with the same LaTeX command and HTML character entity reference
LatexCmds.Gamma =
  LatexCmds.Delta =
  LatexCmds.Theta =
  LatexCmds.Lambda =
  LatexCmds.Xi =
  LatexCmds.Pi =
  LatexCmds.Sigma =
  LatexCmds.Phi =
  LatexCmds.Psi =
  LatexCmds.Omega =
  LatexCmds.forall =
    (latex) =>
      new VanillaSymbol('\\' + latex + ' ', h.entityText('&' + latex + ';'));

// symbols that aren't a single MathCommand, but are instead a whole
// Fragment. Creates the Fragment from a LaTeX string
class LatexFragment extends MathCommand {
  latexStr: string;

  constructor(latex: string) {
    super();
    this.latexStr = latex;
  }

  createLeftOf(cursor: Cursor) {
    var block = latexMathParser.parse(this.latexStr);
    block
      .children()
      .adopt(cursor.parent, cursor[L] as MQNode, cursor[R] as MQNode);
    cursor[L] = block.getEnd(R);
    jQToDOMFragment(block.jQize()).insertBefore(cursor.domFrag().one());
    block.finalizeInsert(cursor.options, cursor);
    var blockEndsR = block.getEnd(R);
    var blockEndsRR = blockEndsR && blockEndsR[R];
    if (blockEndsRR) blockEndsRR.siblingCreated(cursor.options, L);
    var blockEndsL = block.getEnd(L);
    var blockEndsLL = blockEndsL && blockEndsL[L];
    if (blockEndsLL) blockEndsLL.siblingCreated(cursor.options, R);
    cursor.parent.bubble(function (node) {
      node.reflow();
      return undefined;
    });
  }
  mathspeak() {
    return latexMathParser.parse(this.latexStr).mathspeak();
  }
  parser() {
    var frag = latexMathParser.parse(this.latexStr).children();
    return Parser.succeed(frag);
  }
}

// for what seems to me like [stupid reasons][1], Unicode provides
// subscripted and superscripted versions of all ten Arabic numerals,
// as well as [so-called "vulgar fractions"][2].
// Nobody really cares about most of them, but some of them actually
// predate Unicode, dating back to [ISO-8859-1][3], apparently also
// known as "Latin-1", which among other things [Windows-1252][4]
// largely coincides with, so Microsoft Word sometimes inserts them
// and they get copy-pasted into MathQuill.
//
// (Irrelevant but funny story: though not a superset of Latin-1 aka
// ISO-8859-1, Windows-1252 **is** a strict superset of the "closely
// related but distinct"[3] "ISO 8859-1" -- see the lack of a dash
// after "ISO"? Completely different character set, like elephants vs
// elephant seals, or "Zombies" vs "Zombie Redneck Torture Family".
// What kind of idiot would get them confused.
// People in fact got them confused so much, it was so common to
// mislabel Windows-1252 text as ISO-8859-1, that most modern web
// browsers and email clients treat the MIME charset of ISO-8859-1
// as actually Windows-1252, behavior now standard in the HTML5 spec.)
//
// [1]: http://en.wikipedia.org/wiki/Unicode_subscripts_andsuper_scripts
// [2]: http://en.wikipedia.org/wiki/Number_Forms
// [3]: http://en.wikipedia.org/wiki/ISO/IEC_8859-1
// [4]: http://en.wikipedia.org/wiki/Windows-1252
LatexCmds['⁰'] = () => new LatexFragment('^0');
LatexCmds['¹'] = () => new LatexFragment('^1');
LatexCmds['²'] = () => new LatexFragment('^2');
LatexCmds['³'] = () => new LatexFragment('^3');
LatexCmds['⁴'] = () => new LatexFragment('^4');
LatexCmds['⁵'] = () => new LatexFragment('^5');
LatexCmds['⁶'] = () => new LatexFragment('^6');
LatexCmds['⁷'] = () => new LatexFragment('^7');
LatexCmds['⁸'] = () => new LatexFragment('^8');
LatexCmds['⁹'] = () => new LatexFragment('^9');

LatexCmds['¼'] = () => new LatexFragment('\\frac14');
LatexCmds['½'] = () => new LatexFragment('\\frac12');
LatexCmds['¾'] = () => new LatexFragment('\\frac34');

// this is a hack to make pasting the √ symbol
// actually insert a sqrt command. This isn't ideal,
// but it's way better than what we have now. I think
// before we invest any more time into this single character
// we should consider how to make the pipe (|) automatically
// insert absolute value. We also will want the percent (%)
// to expand to '% of'. I've always just thought mathquill's
// ability to handle pasted latex magical until I started actually
// testing it. It's a lot more buggy that I previously thought.
//
// KNOWN ISSUES:
// 1) pasting √ does not put focus in side the sqrt symbol
// 2) pasting √2 puts the 2 outside of the sqrt symbol.
//
// The first issue seems like we could invest more time into this to
// fix it, but doesn't feel worth special casing. I think we'd want
// to address it by addressing ALL pasting issues.
//
// The second issue seems like it might go away too if you fix paste to
// act more like simply typing the characters out. I'd be scared to try
// to make that change because I'm fairly confident I'd break something
// around handling valid latex as latex rather than treating it as keystrokes.
LatexCmds['√'] = () => new LatexFragment('\\sqrt{}');

// Binary operator determination is used in several contexts for PlusMinus nodes and their descendants.
// For instance, we set the item's class name based on this factor, and also assign different mathspeak values (plus vs positive, negative vs minus).
function isBinaryOperator(node: NodeRef): boolean {
  if (!node) return false;

  const nodeL = node[L];

  if (nodeL) {
    // If the left sibling is a binary operator or a separator (comma, semicolon, colon, space)
    // or an open bracket (open parenthesis, open square bracket)
    // consider the operator to be unary
    if (
      nodeL instanceof BinaryOperator ||
      /^(\\ )|[,;:\(\[]$/.test(nodeL.ctrlSeq!)
    ) {
      return false;
    }
  } else if (
    node.parent &&
    node.parent.parent &&
    node.parent.parent.isStyleBlock()
  ) {
    //if we are in a style block at the leftmost edge, determine unary/binary based on
    //the style block
    //this allows style blocks to be transparent for unary/binary purposes
    return isBinaryOperator(node.parent.parent);
  } else {
    return false;
  }

  return true;
}

var PlusMinus = class extends BinaryOperator {
  constructor(ch?: string, html?: ChildNode, mathspeak?: string) {
    super(ch, html, undefined, mathspeak, true);
  }

  contactWeld(cursor: Cursor, dir?: Direction) {
    this.sharedSiblingMethod(cursor.options, dir);
  }
  siblingCreated(opts: CursorOptions, dir: Direction) {
    this.sharedSiblingMethod(opts, dir);
  }
  siblingDeleted(opts: CursorOptions, dir: Direction) {
    this.sharedSiblingMethod(opts, dir);
  }

  sharedSiblingMethod(_opts?: CursorOptions, dir?: Direction) {
    if (dir === R) return; // ignore if sibling only changed on the right
    this.domFrag().oneElement().className = isBinaryOperator(this)
      ? 'mq-binary-operator'
      : '';

    return this;
  }
};

LatexCmds['+'] = class extends PlusMinus {
  constructor() {
    super('+', h.text('+'));
  }
  mathspeak(): string {
    return isBinaryOperator(this) ? 'plus' : 'positive';
  }
};

//yes, these are different dashes, en-dash, em-dash, unicode minus, actual dash
class MinusNode extends PlusMinus {
  constructor() {
    super('-', h.entityText('&minus;'));
  }
  mathspeak(): string {
    return isBinaryOperator(this) ? 'minus' : 'negative';
  }
}
LatexCmds['−'] = LatexCmds['—'] = LatexCmds['–'] = LatexCmds['-'] = MinusNode;

LatexCmds['±'] =
  LatexCmds.pm =
  LatexCmds.plusmn =
  LatexCmds.plusminus =
    () => new PlusMinus('\\pm ', h.entityText('&plusmn;'), 'plus-or-minus');
LatexCmds.mp =
  LatexCmds.mnplus =
  LatexCmds.minusplus =
    () => new PlusMinus('\\mp ', h.entityText('&#8723;'), 'minus-or-plus');

CharCmds['*'] =
  LatexCmds.sdot =
  LatexCmds.cdot =
    bindBinaryOperator('\\cdot ', '&middot;', '*', 'times'); //semantically should be &sdot;, but &middot; looks better

class To extends BinaryOperator {
  constructor() {
    super('\\to ', h.entityText('&rarr;'), 'to');
  }
  deleteTowards(dir: Direction, cursor: Cursor) {
    if (dir === L) {
      var l = cursor[L] as MQNode;
      new Fragment(l, this).remove();
      cursor[L] = l[L];
      new MinusNode().createLeftOf(cursor);
      (cursor[L] as MQNode).bubble(function (node) {
        node.reflow();
        return undefined;
      });
      return;
    }
    super.deleteTowards(dir, cursor);
  }
}

LatexCmds['→'] = LatexCmds.to = To;

class Inequality extends BinaryOperator {
  strict: boolean;
  data: InequalityData;

  constructor(data: InequalityData, strict: boolean) {
    var strictness: '' | 'Strict' = strict ? 'Strict' : '';
    super(
      data[`ctrlSeq${strictness}`],
      h.entityText(data[`htmlEntity${strictness}`]),
      data[`text${strictness}`],
      data[`mathspeak${strictness}`]
    );

    this.data = data;
    this.strict = strict;
  }

  swap(strict: boolean) {
    this.strict = strict;
    var strictness: '' | 'Strict' = strict ? 'Strict' : '';
    this.ctrlSeq = this.data[`ctrlSeq${strictness}`];
<<<<<<< HEAD
    this.getJQ().html(this.data[`html${strictness}`]);
=======
    this.jQ.html('').append(h.entityText(this.data[`htmlEntity${strictness}`]));
>>>>>>> 2d21bf61
    this.textTemplate = [this.data[`text${strictness}`]];
    this.mathspeakName = this.data[`mathspeak${strictness}`];
  }
  deleteTowards(dir: Direction, cursor: Cursor) {
    if (dir === L && !this.strict) {
      this.swap(true);
      this.bubble(function (node) {
        node.reflow();
        return undefined;
      });
      return;
    }
    super.deleteTowards(dir, cursor);
  }
}

var less: InequalityData = {
  ctrlSeq: '\\le ',
  htmlEntity: '&le;',
  text: '≤',
  mathspeak: 'less than or equal to',
  ctrlSeqStrict: '<',
  htmlEntityStrict: '&lt;',
  textStrict: '<',
  mathspeakStrict: 'less than',
};
var greater: InequalityData = {
  ctrlSeq: '\\ge ',
  htmlEntity: '&ge;',
  text: '≥',
  mathspeak: 'greater than or equal to',
  ctrlSeqStrict: '>',
  htmlEntityStrict: '&gt;',
  textStrict: '>',
  mathspeakStrict: 'greater than',
};

class Greater extends Inequality {
  constructor() {
    super(greater, true);
  }
  createLeftOf(cursor: Cursor) {
    const cursorL = cursor[L];
    if (cursorL instanceof BinaryOperator && cursorL.ctrlSeq === '-') {
      var l = cursorL;
      cursor[L] = l[L];
      l.remove();
      new To().createLeftOf(cursor);
      (cursor[L] as MQNode).bubble(function (node) {
        node.reflow();
        return undefined;
      });
      return;
    }
    super.createLeftOf(cursor);
  }
}

LatexCmds['<'] = LatexCmds.lt = () => new Inequality(less, true);
LatexCmds['>'] = LatexCmds.gt = Greater;
LatexCmds['≤'] =
  LatexCmds.le =
  LatexCmds.leq =
    () => new Inequality(less, false);
LatexCmds['≥'] =
  LatexCmds.ge =
  LatexCmds.geq =
    () => new Inequality(greater, false);
LatexCmds.infty =
  LatexCmds.infin =
  LatexCmds.infinity =
    bindVanillaSymbol('\\infty ', '&infin;', 'infinity');
LatexCmds['≠'] =
  LatexCmds.ne =
  LatexCmds.neq =
    bindBinaryOperator('\\ne ', '&ne;', 'not equal');

class Equality extends BinaryOperator {
  constructor() {
    super('=', h.text('='), '=', 'equals');
  }
  createLeftOf(cursor: Cursor) {
    var cursorL = cursor[L];
    if (cursorL instanceof Inequality && cursorL.strict) {
      cursorL.swap(false);
      cursorL.bubble(function (node) {
        node.reflow();
        return undefined;
      });
      return;
    }
    super.createLeftOf(cursor);
  }
}
LatexCmds['='] = Equality;

LatexCmds['×'] = LatexCmds.times = bindBinaryOperator(
  '\\times ',
  '&times;',
  '[x]',
  'times'
);

LatexCmds['÷'] =
  LatexCmds.div =
  LatexCmds.divide =
  LatexCmds.divides =
    bindBinaryOperator('\\div ', '&divide;', '[/]', 'over');

class Sim extends BinaryOperator {
  constructor() {
    super('\\sim ', h.text('~'), '~', 'tilde');
  }
  createLeftOf(cursor: Cursor) {
    if (cursor[L] instanceof Sim) {
      var l = cursor[L] as MQNode;
      cursor[L] = l[L];
      l.remove();
      new Approx().createLeftOf(cursor);
      (cursor[L] as MQNode).bubble(function (node) {
        node.reflow();
        return undefined;
      });
      return;
    }
    super.createLeftOf(cursor);
  }
}

class Approx extends BinaryOperator {
  constructor() {
    super('\\approx ', h.entityText('&approx;'), '≈', 'approximately equal');
  }
  deleteTowards(dir: Direction, cursor: Cursor) {
    if (dir === L) {
      var l = cursor[L] as MQNode;
      new Fragment(l, this).remove();
      cursor[L] = l[L];
      new Sim().createLeftOf(cursor);
      (cursor[L] as MQNode).bubble(function (node) {
        node.reflow();
        return undefined;
      });
      return;
    }
    super.deleteTowards(dir, cursor);
  }
}

CharCmds['~'] = LatexCmds.sim = Sim;
LatexCmds['≈'] = LatexCmds.approx = Approx;<|MERGE_RESOLUTION|>--- conflicted
+++ resolved
@@ -1138,11 +1138,9 @@
     this.strict = strict;
     var strictness: '' | 'Strict' = strict ? 'Strict' : '';
     this.ctrlSeq = this.data[`ctrlSeq${strictness}`];
-<<<<<<< HEAD
-    this.getJQ().html(this.data[`html${strictness}`]);
-=======
-    this.jQ.html('').append(h.entityText(this.data[`htmlEntity${strictness}`]));
->>>>>>> 2d21bf61
+    this.domFrag()
+      .children()
+      .replaceWith(domFrag(h.entityText(this.data[`htmlEntity${strictness}`])));
     this.textTemplate = [this.data[`text${strictness}`]];
     this.mathspeakName = this.data[`mathspeak${strictness}`];
   }
