--- conflicted
+++ resolved
@@ -474,9 +474,8 @@
     if (this.supsub === 'sub') {
       this.sup = this.upInto = (this.sub as MQNode).upOutOf = block;
       block.adopt(this, this.sub as MQNode, 0).downOutOf = this.sub;
-<<<<<<< HEAD
       block.setDOMFrag(
-        jQToDOMFragment($('<span class="mq-sup"/>'))
+        domFrag(h('span', { class: 'mq-sup' }))
           .append(block.domFrag().children())
           .prependTo(this.domFrag().one())
       );
@@ -486,32 +485,17 @@
       block.adopt(this, 0, this.sup as MQNode).upOutOf = this.sup;
       this.getJQ().removeClass('mq-sup-only');
       block.setDOMFrag(
-        jQToDOMFragment($('<span class="mq-sub"></span>'))
+        domFrag(h('span', { class: 'mq-sub' }))
           .append(block.domFrag().children())
           .appendTo(this.domFrag().one())
       );
       NodeBase.linkElementByBlockNode(block.domFrag().oneElement(), block);
       this.domFrag().append(
-        jQToDOMFragment(
-          $('<span style="display:inline-block;width:0">&#8203;</span>')
+        domFrag(
+          h('span', { style: 'display:inline-block;width:0' }, [
+            document.createTextNode(U_ZERO_WIDTH_SPACE),
+          ])
         )
-=======
-      block.jQ = $(h('span', { class: 'mq-sup' }))
-        .append(block.jQ.children())
-        .prependTo(this.jQ);
-      NodeBase.linkElementByBlockNode(block.jQ[0], block);
-    } else {
-      this.sub = this.downInto = (this.sup as MQNode).downOutOf = block;
-      block.adopt(this, 0, this.sup as MQNode).upOutOf = this.sup;
-      block.jQ = $(h('span', { class: 'mq-sub' }))
-        .append(block.jQ.children())
-        .appendTo(this.jQ.removeClass('mq-sup-only'));
-      NodeBase.linkElementByBlockNode(block.jQ[0], block);
-      this.jQ.append(
-        h('span', { style: 'display:inline-block;width:0' }, [
-          document.createTextNode(U_ZERO_WIDTH_SPACE),
-        ])
->>>>>>> 2d21bf61
       );
     }
 
@@ -1381,7 +1365,8 @@
   }
   replaceBracket($brack: $, side: BracketSide) {
     var symbol = this.getSymbol(side);
-    $brack.html('').append(symbol.html()).css('width', symbol.width);
+    jQToDOMFragment($brack).children().replaceWith(domFrag(symbol.html()));
+    $brack.css('width', symbol.width);
 
     if (side === L) {
       jQToDOMFragment($brack).next().toJQ().css('margin-left', symbol.width);
