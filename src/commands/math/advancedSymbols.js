--- conflicted
+++ resolved
@@ -16,11 +16,7 @@
 
 LatexCmds['∗'] = LatexCmds.ast = LatexCmds.star = LatexCmds.loast = LatexCmds.lowast =
   bind(BinaryOperator,'\\ast ','&lowast;', 'low asterisk');
-<<<<<<< HEAD
-
-=======
   //case 'there4 = // a special exception for this one, perhaps?
->>>>>>> 21583097
 LatexCmds.therefor = LatexCmds.therefore =
   bind(BinaryOperator,'\\therefore ','&there4;', 'therefore');
 
