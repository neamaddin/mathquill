/************************************
 * Symbols for Advanced Mathematics
 ***********************************/

LatexCmds.notin =
LatexCmds.cong =
LatexCmds.equiv =
LatexCmds.oplus =
LatexCmds.otimes = P(BinaryOperator, function(_, super_) {
  _.init = function(latex) {
    super_.init.call(this, '\\'+latex+' ', '&'+latex+';');
  };
});

LatexCmds['∗'] = LatexCmds.ast = LatexCmds.star = LatexCmds.loast = LatexCmds.lowast =
  bind(BinaryOperator,'\\ast ','&lowast;', 'low asterisk');
LatexCmds.therefor = LatexCmds.therefore =
  bind(BinaryOperator,'\\therefore ','&there4;', 'therefore');

LatexCmds.cuz = // l33t
LatexCmds.because = bind(BinaryOperator,'\\because ','&#8757;', 'because');

LatexCmds.prop = LatexCmds.propto = bind(BinaryOperator,'\\propto ','&prop;', 'proportional to');

LatexCmds['≈'] = LatexCmds.asymp = LatexCmds.approx = bind(BinaryOperator,'\\approx ','&asymp;'), 'approximately equal to';

LatexCmds.isin = LatexCmds['in'] = bind(BinaryOperator,'\\in ','&isin;', 'is in');

LatexCmds.ni = LatexCmds.contains = bind(BinaryOperator,'\\ni ','&ni;', 'is not in');

LatexCmds.notni = LatexCmds.niton = LatexCmds.notcontains = LatexCmds.doesnotcontain =
  bind(BinaryOperator,'\\not\\ni ','&#8716;', 'does not contain');

LatexCmds.sub = LatexCmds.subset = bind(BinaryOperator,'\\subset ','&sub;', 'subset');

LatexCmds.sup = LatexCmds.supset = LatexCmds.superset =
  bind(BinaryOperator,'\\supset ','&sup;', 'superset');

LatexCmds.nsub = LatexCmds.notsub =
LatexCmds.nsubset = LatexCmds.notsubset =
  bind(BinaryOperator,'\\not\\subset ','&#8836;', 'not a subset');

LatexCmds.nsup = LatexCmds.notsup =
LatexCmds.nsupset = LatexCmds.notsupset =
LatexCmds.nsuperset = LatexCmds.notsuperset =
  bind(BinaryOperator,'\\not\\supset ','&#8837;', 'not a superset');

LatexCmds.sube = LatexCmds.subeq = LatexCmds.subsete = LatexCmds.subseteq =
  bind(BinaryOperator,'\\subseteq ','&sube;', 'subset or equal to');

LatexCmds.supe = LatexCmds.supeq =
LatexCmds.supsete = LatexCmds.supseteq =
LatexCmds.supersete = LatexCmds.superseteq =
  bind(BinaryOperator,'\\supseteq ','&supe;', 'superset or equal to');

LatexCmds.nsube = LatexCmds.nsubeq =
LatexCmds.notsube = LatexCmds.notsubeq =
LatexCmds.nsubsete = LatexCmds.nsubseteq =
LatexCmds.notsubsete = LatexCmds.notsubseteq =
  bind(BinaryOperator,'\\not\\subseteq ','&#8840;', 'not subset or equal to');

LatexCmds.nsupe = LatexCmds.nsupeq =
LatexCmds.notsupe = LatexCmds.notsupeq =
LatexCmds.nsupsete = LatexCmds.nsupseteq =
LatexCmds.notsupsete = LatexCmds.notsupseteq =
LatexCmds.nsupersete = LatexCmds.nsuperseteq =
LatexCmds.notsupersete = LatexCmds.notsuperseteq =
  bind(BinaryOperator,'\\not\\supseteq ','&#8841;', 'not superset or equal to');

//the canonical sets of numbers
LatexCmds.mathbb = P(MathCommand, function(_) {
  _.createLeftOf = noop;
  _.numBlocks = function() { return 1; };
  _.parser = function() {
    var string = Parser.string;
    var regex = Parser.regex;
    var optWhitespace = Parser.optWhitespace;
    return optWhitespace.then(string('{'))
          .then(optWhitespace)
          .then(regex(/^[NPZQRCH]/))
          .skip(optWhitespace)
          .skip(string('}'))
          .map(function(c) {
              // instantiate the class for the matching char
              return LatexCmds[c]();
    });
  };
});

LatexCmds.N = LatexCmds.naturals = LatexCmds.Naturals =
  bind(VanillaSymbol,'\\mathbb{N}','&#8469;', 'naturals');

LatexCmds.P =
LatexCmds.primes = LatexCmds.Primes =
LatexCmds.projective = LatexCmds.Projective =
LatexCmds.probability = LatexCmds.Probability =
  bind(VanillaSymbol,'\\mathbb{P}','&#8473;', 'P');

LatexCmds.Z = LatexCmds.integers = LatexCmds.Integers =
  bind(VanillaSymbol,'\\mathbb{Z}','&#8484;', 'integers');

LatexCmds.Q = LatexCmds.rationals = LatexCmds.Rationals =
  bind(VanillaSymbol,'\\mathbb{Q}','&#8474;', 'rationals');

LatexCmds.R = LatexCmds.reals = LatexCmds.Reals =
  bind(VanillaSymbol,'\\mathbb{R}','&#8477;', 'reals');

LatexCmds.C =
LatexCmds.complex = LatexCmds.Complex =
LatexCmds.complexes = LatexCmds.Complexes =
LatexCmds.complexplane = LatexCmds.Complexplane = LatexCmds.ComplexPlane =
  bind(VanillaSymbol,'\\mathbb{C}','&#8450;', 'complexes');

LatexCmds.H = LatexCmds.Hamiltonian = LatexCmds.quaternions = LatexCmds.Quaternions =
  bind(VanillaSymbol,'\\mathbb{H}','&#8461;', 'quaternions');

//spacing
LatexCmds.quad = LatexCmds.emsp = bind(VanillaSymbol,'\\quad ','    ', '4 spaces');
LatexCmds.qquad = bind(VanillaSymbol,'\\qquad ','        ', '8 spaces');
/* spacing special characters, gonna have to implement this in LatexCommandInput::onText somehow
case ',':
  return VanillaSymbol('\\, ',' ', 'comma');
case ':':
  return VanillaSymbol('\\: ','  ', 'colon');
case ';':
  return VanillaSymbol('\\; ','   ', 'semicolon');
case '!':
  return Symbol('\\! ','<span style="margin-right:-.2em"></span>', 'exclamation point');
*/

//binary operators
LatexCmds.diamond = bind(VanillaSymbol, '\\diamond ', '&#9671;', 'diamond');
LatexCmds.bigtriangleup = bind(VanillaSymbol, '\\bigtriangleup ', '&#9651;', 'triangle up');
LatexCmds.ominus = bind(VanillaSymbol, '\\ominus ', '&#8854;', 'o minus');
LatexCmds.uplus = bind(VanillaSymbol, '\\uplus ', '&#8846;', 'disjoint union');
LatexCmds.bigtriangledown = bind(VanillaSymbol, '\\bigtriangledown ', '&#9661;', 'triangle down');
LatexCmds.sqcap = bind(VanillaSymbol, '\\sqcap ', '&#8851;', 'greatest lower bound');
LatexCmds.triangleleft = bind(VanillaSymbol, '\\triangleleft ', '&#8882;', 'triangle left');
LatexCmds.sqcup = bind(VanillaSymbol, '\\sqcup ', '&#8852;', 'least upper bound');
LatexCmds.triangleright = bind(VanillaSymbol, '\\triangleright ', '&#8883;', 'triangle right');
//circledot is not a not real LaTex command see https://github.com/mathquill/mathquill/pull/552 for more details
LatexCmds.odot = LatexCmds.circledot = bind(VanillaSymbol, '\\odot ', '&#8857;', 'circle dot');
LatexCmds.bigcirc = bind(VanillaSymbol, '\\bigcirc ', '&#9711;', 'circle');
LatexCmds.dagger = bind(VanillaSymbol, '\\dagger ', '&#0134;', 'dagger');
LatexCmds.ddagger = bind(VanillaSymbol, '\\ddagger ', '&#135;', 'big dagger');
LatexCmds.wr = bind(VanillaSymbol, '\\wr ', '&#8768;', 'wreath');
LatexCmds.amalg = bind(VanillaSymbol, '\\amalg ', '&#8720;', 'amalgam');

//relationship symbols
LatexCmds.models = bind(VanillaSymbol, '\\models ', '&#8872;', 'models');
LatexCmds.prec = bind(VanillaSymbol, '\\prec ', '&#8826;', 'precedes');
LatexCmds.succ = bind(VanillaSymbol, '\\succ ', '&#8827;', 'succeeds');
LatexCmds.preceq = bind(VanillaSymbol, '\\preceq ', '&#8828;', 'precedes or equals');
LatexCmds.succeq = bind(VanillaSymbol, '\\succeq ', '&#8829;', 'succeeds or equals');
LatexCmds.simeq = bind(VanillaSymbol, '\\simeq ', '&#8771;', 'similar or equal to');
LatexCmds.mid = bind(VanillaSymbol, '\\mid ', '&#8739;', 'divides');
LatexCmds.ll = bind(VanillaSymbol, '\\ll ', '&#8810;', 'll');
LatexCmds.gg = bind(VanillaSymbol, '\\gg ', '&#8811;', 'gg');
LatexCmds.parallel = bind(VanillaSymbol, '\\parallel ', '&#8741;', 'parallel with');
LatexCmds.nparallel = bind(VanillaSymbol, '\\nparallel ', '&#8742;', 'not parallel with');
LatexCmds.bowtie = bind(VanillaSymbol, '\\bowtie ', '&#8904;', 'bowtie');
LatexCmds.sqsubset = bind(VanillaSymbol, '\\sqsubset ', '&#8847;', 'square subset');
LatexCmds.sqsupset = bind(VanillaSymbol, '\\sqsupset ', '&#8848;', 'square superset');
LatexCmds.smile = bind(VanillaSymbol, '\\smile ', '&#8995;', 'smile');
LatexCmds.sqsubseteq = bind(VanillaSymbol, '\\sqsubseteq ', '&#8849;', 'square subset or equal to');
LatexCmds.sqsupseteq = bind(VanillaSymbol, '\\sqsupseteq ', '&#8850;', 'square superset or equal to');
LatexCmds.doteq = bind(VanillaSymbol, '\\doteq ', '&#8784;', 'dotted equals');
LatexCmds.frown = bind(VanillaSymbol, '\\frown ', '&#8994;', 'frown');
LatexCmds.vdash = bind(VanillaSymbol, '\\vdash ', '&#8870;', 'v dash');
LatexCmds.dashv = bind(VanillaSymbol, '\\dashv ', '&#8867;', 'dash v');
LatexCmds.nless = bind(VanillaSymbol, '\\nless ', '&#8814;', 'not less than');
LatexCmds.ngtr = bind(VanillaSymbol, '\\ngtr ', '&#8815;', 'not greater than');

//arrows
LatexCmds.longleftarrow = bind(VanillaSymbol, '\\longleftarrow ', '&#8592;', 'left arrow');
LatexCmds.longrightarrow = bind(VanillaSymbol, '\\longrightarrow ', '&#8594;', 'right arrow');
LatexCmds.Longleftarrow = bind(VanillaSymbol, '\\Longleftarrow ', '&#8656;', 'left arrow');
LatexCmds.Longrightarrow = bind(VanillaSymbol, '\\Longrightarrow ', '&#8658;', 'right arrow');
LatexCmds.longleftrightarrow = bind(VanillaSymbol, '\\longleftrightarrow ', '&#8596;', 'left and right arrow');
LatexCmds.updownarrow = bind(VanillaSymbol, '\\updownarrow ', '&#8597;', 'up and down arrow');
LatexCmds.Longleftrightarrow = bind(VanillaSymbol, '\\Longleftrightarrow ', '&#8660;', 'left and right arrow');
LatexCmds.Updownarrow = bind(VanillaSymbol, '\\Updownarrow ', '&#8661;', 'up and down arrow');
LatexCmds.mapsto = bind(VanillaSymbol, '\\mapsto ', '&#8614;', 'maps to');
LatexCmds.nearrow = bind(VanillaSymbol, '\\nearrow ', '&#8599;', 'northeast arrow');
LatexCmds.hookleftarrow = bind(VanillaSymbol, '\\hookleftarrow ', '&#8617;', 'hook left arrow');
LatexCmds.hookrightarrow = bind(VanillaSymbol, '\\hookrightarrow ', '&#8618;', 'hook right arrow');
LatexCmds.searrow = bind(VanillaSymbol, '\\searrow ', '&#8600;', 'southeast arrow');
LatexCmds.leftharpoonup = bind(VanillaSymbol, '\\leftharpoonup ', '&#8636;', 'left harpoon up');
LatexCmds.rightharpoonup = bind(VanillaSymbol, '\\rightharpoonup ', '&#8640;', 'right harpoon up');
LatexCmds.swarrow = bind(VanillaSymbol, '\\swarrow ', '&#8601;', 'southwest arrow');
LatexCmds.leftharpoondown = bind(VanillaSymbol, '\\leftharpoondown ', '&#8637;', 'left harpoon down');
LatexCmds.rightharpoondown = bind(VanillaSymbol, '\\rightharpoondown ', '&#8641;', 'right harpoon down');
LatexCmds.nwarrow = bind(VanillaSymbol, '\\nwarrow ', '&#8598;', 'northwest arrow');

//Misc
LatexCmds.ldots = bind(VanillaSymbol, '\\ldots ', '&#8230;', 'l dots');
LatexCmds.cdots = bind(VanillaSymbol, '\\cdots ', '&#8943;', 'c dots');
LatexCmds.vdots = bind(VanillaSymbol, '\\vdots ', '&#8942;', 'v dots');
LatexCmds.ddots = bind(VanillaSymbol, '\\ddots ', '&#8945;', 'd dots');
LatexCmds.surd = bind(VanillaSymbol, '\\surd ', '&#8730;', 'unresolved root');
LatexCmds.triangle = bind(VanillaSymbol, '\\triangle ', '&#9651;', 'triangle');
LatexCmds.ell = bind(VanillaSymbol, '\\ell ', '&#8467;', 'ell');
LatexCmds.top = bind(VanillaSymbol, '\\top ', '&#8868;', 'top');
LatexCmds.flat = bind(VanillaSymbol, '\\flat ', '&#9837;', 'flat');
LatexCmds.natural = bind(VanillaSymbol, '\\natural ', '&#9838;', 'natural');
LatexCmds.sharp = bind(VanillaSymbol, '\\sharp ', '&#9839;', 'sharp');
LatexCmds.wp = bind(VanillaSymbol, '\\wp ', '&#8472;', 'wp');
LatexCmds.bot = bind(VanillaSymbol, '\\bot ', '&#8869;', 'bot');
LatexCmds.clubsuit = bind(VanillaSymbol, '\\clubsuit ', '&#9827;', 'club suit');
LatexCmds.diamondsuit = bind(VanillaSymbol, '\\diamondsuit ', '&#9826;', 'diamond suit');
LatexCmds.heartsuit = bind(VanillaSymbol, '\\heartsuit ', '&#9825;', 'heart suit');
LatexCmds.spadesuit = bind(VanillaSymbol, '\\spadesuit ', '&#9824;', 'spade suit');
//not real LaTex command see https://github.com/mathquill/mathquill/pull/552 for more details
LatexCmds.parallelogram = bind(VanillaSymbol, '\\parallelogram ', '&#9649;', 'parallelogram');
LatexCmds.square = bind(VanillaSymbol, '\\square ', '&#11036;', 'square');

//variable-sized
LatexCmds.oint = bind(VanillaSymbol, '\\oint ', '&#8750;', 'o int');
LatexCmds.bigcap = bind(VanillaSymbol, '\\bigcap ', '&#8745;', 'big cap');
LatexCmds.bigcup = bind(VanillaSymbol, '\\bigcup ', '&#8746;', 'big cup');
LatexCmds.bigsqcup = bind(VanillaSymbol, '\\bigsqcup ', '&#8852;', 'big square cup');
LatexCmds.bigvee = bind(VanillaSymbol, '\\bigvee ', '&#8744;', 'big vee');
LatexCmds.bigwedge = bind(VanillaSymbol, '\\bigwedge ', '&#8743;', 'big wedge');
LatexCmds.bigodot = bind(VanillaSymbol, '\\bigodot ', '&#8857;', 'big o dot');
LatexCmds.bigotimes = bind(VanillaSymbol, '\\bigotimes ', '&#8855;', 'big o times');
LatexCmds.bigoplus = bind(VanillaSymbol, '\\bigoplus ', '&#8853;', 'big o plus');
LatexCmds.biguplus = bind(VanillaSymbol, '\\biguplus ', '&#8846;', 'big u plus');

//delimiters
LatexCmds.lfloor = bind(VanillaSymbol, '\\lfloor ', '&#8970;', 'left floor');
LatexCmds.rfloor = bind(VanillaSymbol, '\\rfloor ', '&#8971;', 'right floor');
LatexCmds.lceil = bind(VanillaSymbol, '\\lceil ', '&#8968;', 'left ceiling');
LatexCmds.rceil = bind(VanillaSymbol, '\\rceil ', '&#8969;', 'right ceiling');
LatexCmds.opencurlybrace = LatexCmds.lbrace = bind(VanillaSymbol, '\\lbrace ', '{', 'left brace');
LatexCmds.closecurlybrace = LatexCmds.rbrace = bind(VanillaSymbol, '\\rbrace ', '}', 'right brace');
LatexCmds.lbrack = bind(VanillaSymbol, '[', 'left bracket');
LatexCmds.rbrack = bind(VanillaSymbol, ']', 'right bracket');

//various symbols
LatexCmds.slash = bind(VanillaSymbol, '/', 'slash');
LatexCmds.vert = bind(VanillaSymbol,'|', 'vertical bar');
LatexCmds.perp = LatexCmds.perpendicular = bind(VanillaSymbol,'\\perp ','&perp;', 'perpendicular');
LatexCmds.nabla = LatexCmds.del = bind(VanillaSymbol,'\\nabla ','&nabla;');
LatexCmds.hbar = bind(VanillaSymbol,'\\hbar ','&#8463;', 'horizontal bar');

LatexCmds.AA = LatexCmds.Angstrom = LatexCmds.angstrom =
  bind(VanillaSymbol,'\\text\\AA ','&#8491;', 'AA');

LatexCmds.ring = LatexCmds.circ = LatexCmds.circle =
  bind(VanillaSymbol,'\\circ ','&#8728;', 'circle');

LatexCmds.bull = LatexCmds.bullet = bind(VanillaSymbol,'\\bullet ','&bull;', 'bullet');

LatexCmds.setminus = LatexCmds.smallsetminus =
  bind(VanillaSymbol,'\\setminus ','&#8726;', 'set minus');

LatexCmds.not = //bind(Symbol,'\\not ','<span class="not">/</span>', 'not');
LatexCmds['¬'] = LatexCmds.neg = bind(VanillaSymbol,'\\neg ','&not;', 'not');

LatexCmds['…'] = LatexCmds.dots = LatexCmds.ellip = LatexCmds.hellip =
LatexCmds.ellipsis = LatexCmds.hellipsis =
  bind(VanillaSymbol,'\\dots ','&hellip;', 'ellipsis');

LatexCmds.converges =
LatexCmds.darr = LatexCmds.dnarr = LatexCmds.dnarrow = LatexCmds.downarrow =
  bind(VanillaSymbol,'\\downarrow ','&darr;', 'converges with');

LatexCmds.dArr = LatexCmds.dnArr = LatexCmds.dnArrow = LatexCmds.Downarrow =
  bind(VanillaSymbol,'\\Downarrow ','&dArr;', 'down arrow');

LatexCmds.diverges = LatexCmds.uarr = LatexCmds.uparrow =
  bind(VanillaSymbol,'\\uparrow ','&uarr;', 'diverges from');

LatexCmds.uArr = LatexCmds.Uparrow = bind(VanillaSymbol,'\\Uparrow ','&uArr;', 'up arrow');

LatexCmds.rarr = LatexCmds.rightarrow = bind(VanillaSymbol,'\\rightarrow ','&rarr;', 'right arrow');

LatexCmds.implies = bind(BinaryOperator,'\\Rightarrow ','&rArr;', 'implies');

LatexCmds.rArr = LatexCmds.Rightarrow = bind(VanillaSymbol,'\\Rightarrow ','&rArr;', 'right arrow');

LatexCmds.gets = bind(BinaryOperator,'\\gets ','&larr;', 'gets');

LatexCmds.larr = LatexCmds.leftarrow = bind(VanillaSymbol,'\\leftarrow ','&larr;', 'left arrow');

LatexCmds.impliedby = bind(BinaryOperator,'\\Leftarrow ','&lArr;', 'implied by');

LatexCmds.lArr = LatexCmds.Leftarrow = bind(VanillaSymbol,'\\Leftarrow ','&lArr;', 'left arrow');

LatexCmds.harr = LatexCmds.lrarr = LatexCmds.leftrightarrow =
  bind(VanillaSymbol,'\\leftrightarrow ','&harr;', 'left and right arrow');

LatexCmds.iff = bind(BinaryOperator,'\\Leftrightarrow ','&hArr;', 'if and only if');

LatexCmds.hArr = LatexCmds.lrArr = LatexCmds.Leftrightarrow =
  bind(VanillaSymbol,'\\Leftrightarrow ','&hArr;', 'left and right arrow');

LatexCmds.Re = LatexCmds.Real = LatexCmds.real = bind(VanillaSymbol,'\\Re ','&real;', 'real');

LatexCmds.Im = LatexCmds.imag =
LatexCmds.image = LatexCmds.imagin = LatexCmds.imaginary = LatexCmds.Imaginary =
  bind(VanillaSymbol,'\\Im ','&image;', 'imaginary');

LatexCmds.part = LatexCmds.partial = bind(VanillaSymbol,'\\partial ','&part;', 'partial');

LatexCmds.pounds = bind(VanillaSymbol,'\\pounds ','&pound;');

LatexCmds.alef = LatexCmds.alefsym = LatexCmds.aleph = LatexCmds.alephsym =
  bind(VanillaSymbol,'\\aleph ','&alefsym;', 'alef sym');

LatexCmds.xist = //LOL
LatexCmds.xists = LatexCmds.exist = LatexCmds.exists =
<<<<<<< HEAD
  bind(VanillaSymbol,'\\exists ','&exist;');
=======
  bind(VanillaSymbol,'\\exists ','&exist;', 'there exists at least 1');
>>>>>>> 7612cc59

LatexCmds.nexists = LatexCmds.nexist =
      bind(VanillaSymbol, '\\nexists ', '&#8708;', 'there is no');

LatexCmds.and = LatexCmds.land = LatexCmds.wedge =
<<<<<<< HEAD
  bind(BinaryOperator,'\\wedge ','&and;');

LatexCmds.or = LatexCmds.lor = LatexCmds.vee = bind(BinaryOperator,'\\vee ','&or;');
=======
  bind(VanillaSymbol,'\\wedge ','&and;', 'and');

LatexCmds.or = LatexCmds.lor = LatexCmds.vee = bind(VanillaSymbol,'\\vee ','&or;', 'or');
>>>>>>> 7612cc59

LatexCmds.o = LatexCmds.O =
LatexCmds.empty = LatexCmds.emptyset =
LatexCmds.oslash = LatexCmds.Oslash =
LatexCmds.nothing = LatexCmds.varnothing =
  bind(BinaryOperator,'\\varnothing ','&empty;', 'nothing');

LatexCmds.cup = LatexCmds.union = bind(BinaryOperator,'\\cup ','&cup;', 'union');

LatexCmds.cap = LatexCmds.intersect = LatexCmds.intersection =
  bind(BinaryOperator,'\\cap ','&cap;', 'intersection');

// FIXME: the correct LaTeX would be ^\circ but we can't parse that
LatexCmds.deg = LatexCmds.degree = bind(VanillaSymbol,'\\degree ','&deg;', 'degrees');

LatexCmds.ang = LatexCmds.angle = bind(VanillaSymbol,'\\angle ','&ang;', 'angle');
LatexCmds.measuredangle = bind(VanillaSymbol,'\\measuredangle ','&#8737;', 'measured angle');<|MERGE_RESOLUTION|>--- conflicted
+++ resolved
@@ -310,25 +310,15 @@
 
 LatexCmds.xist = //LOL
 LatexCmds.xists = LatexCmds.exist = LatexCmds.exists =
-<<<<<<< HEAD
-  bind(VanillaSymbol,'\\exists ','&exist;');
-=======
   bind(VanillaSymbol,'\\exists ','&exist;', 'there exists at least 1');
->>>>>>> 7612cc59
 
 LatexCmds.nexists = LatexCmds.nexist =
       bind(VanillaSymbol, '\\nexists ', '&#8708;', 'there is no');
 
 LatexCmds.and = LatexCmds.land = LatexCmds.wedge =
-<<<<<<< HEAD
-  bind(BinaryOperator,'\\wedge ','&and;');
-
-LatexCmds.or = LatexCmds.lor = LatexCmds.vee = bind(BinaryOperator,'\\vee ','&or;');
-=======
-  bind(VanillaSymbol,'\\wedge ','&and;', 'and');
-
-LatexCmds.or = LatexCmds.lor = LatexCmds.vee = bind(VanillaSymbol,'\\vee ','&or;', 'or');
->>>>>>> 7612cc59
+  bind(BinaryOperator,'\\wedge ','&and;', 'and');
+
+LatexCmds.or = LatexCmds.lor = LatexCmds.vee = bind(BinaryOperator,'\\vee ','&or;', 'or');
 
 LatexCmds.o = LatexCmds.O =
 LatexCmds.empty = LatexCmds.emptyset =
