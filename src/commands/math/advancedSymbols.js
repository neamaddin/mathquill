/************************************
 * Symbols for Advanced Mathematics
 ***********************************/

LatexCmds.notin =
LatexCmds.cong =
LatexCmds.equiv =
LatexCmds.oplus =
LatexCmds.otimes = P(BinaryOperator, function(_, super_) {
  _.init = function(latex) {
    super_.init.call(this, '\\'+latex+' ', '&'+latex+';');
  };
});

LatexCmds['≠'] = LatexCmds.ne = LatexCmds.neq = bind(BinaryOperator,'\\ne ','&ne;', 'not equal');

LatexCmds['∗'] = LatexCmds.ast = LatexCmds.star = LatexCmds.loast = LatexCmds.lowast =
<<<<<<< HEAD
  bind(BinaryOperator,'\\ast ','&lowast;', 'low asterisk');
  //case 'there4 = // a special exception for this one, perhaps?
=======
  bind(BinaryOperator,'\\ast ','&lowast;');

>>>>>>> 6693617d
LatexCmds.therefor = LatexCmds.therefore =
  bind(BinaryOperator,'\\therefore ','&there4;', 'therefore');

LatexCmds.cuz = // l33t
LatexCmds.because = bind(BinaryOperator,'\\because ','&#8757;', 'because');

LatexCmds.prop = LatexCmds.propto = bind(BinaryOperator,'\\propto ','&prop;', 'proportional to');

LatexCmds['≈'] = LatexCmds.asymp = LatexCmds.approx = bind(BinaryOperator,'\\approx ','&asymp;'), 'approximately equal to';

LatexCmds.isin = LatexCmds['in'] = bind(BinaryOperator,'\\in ','&isin;', 'is in');

LatexCmds.ni = LatexCmds.contains = bind(BinaryOperator,'\\ni ','&ni;', 'is not in');

LatexCmds.notni = LatexCmds.niton = LatexCmds.notcontains = LatexCmds.doesnotcontain =
  bind(BinaryOperator,'\\not\\ni ','&#8716;', 'does not contain');

LatexCmds.sub = LatexCmds.subset = bind(BinaryOperator,'\\subset ','&sub;', 'subset');

LatexCmds.sup = LatexCmds.supset = LatexCmds.superset =
  bind(BinaryOperator,'\\supset ','&sup;', 'superset');

LatexCmds.nsub = LatexCmds.notsub =
LatexCmds.nsubset = LatexCmds.notsubset =
  bind(BinaryOperator,'\\not\\subset ','&#8836;', 'not a subset');

LatexCmds.nsup = LatexCmds.notsup =
LatexCmds.nsupset = LatexCmds.notsupset =
LatexCmds.nsuperset = LatexCmds.notsuperset =
  bind(BinaryOperator,'\\not\\supset ','&#8837;', 'not a superset');

LatexCmds.sube = LatexCmds.subeq = LatexCmds.subsete = LatexCmds.subseteq =
  bind(BinaryOperator,'\\subseteq ','&sube;', 'subset or equal to');

LatexCmds.supe = LatexCmds.supeq =
LatexCmds.supsete = LatexCmds.supseteq =
LatexCmds.supersete = LatexCmds.superseteq =
  bind(BinaryOperator,'\\supseteq ','&supe;', 'superset or equal to');

LatexCmds.nsube = LatexCmds.nsubeq =
LatexCmds.notsube = LatexCmds.notsubeq =
LatexCmds.nsubsete = LatexCmds.nsubseteq =
LatexCmds.notsubsete = LatexCmds.notsubseteq =
  bind(BinaryOperator,'\\not\\subseteq ','&#8840;', 'not subset or equal to');

LatexCmds.nsupe = LatexCmds.nsupeq =
LatexCmds.notsupe = LatexCmds.notsupeq =
LatexCmds.nsupsete = LatexCmds.nsupseteq =
LatexCmds.notsupsete = LatexCmds.notsupseteq =
LatexCmds.nsupersete = LatexCmds.nsuperseteq =
LatexCmds.notsupersete = LatexCmds.notsuperseteq =
  bind(BinaryOperator,'\\not\\supseteq ','&#8841;', 'not superset or equal to');


//the canonical sets of numbers
LatexCmds.N = LatexCmds.naturals = LatexCmds.Naturals =
  bind(VanillaSymbol,'\\mathbb{N}','&#8469;', 'naturals');

LatexCmds.P =
LatexCmds.primes = LatexCmds.Primes =
LatexCmds.projective = LatexCmds.Projective =
LatexCmds.probability = LatexCmds.Probability =
  bind(VanillaSymbol,'\\mathbb{P}','&#8473;', 'P');

LatexCmds.Z = LatexCmds.integers = LatexCmds.Integers =
  bind(VanillaSymbol,'\\mathbb{Z}','&#8484;', 'integers');

LatexCmds.Q = LatexCmds.rationals = LatexCmds.Rationals =
  bind(VanillaSymbol,'\\mathbb{Q}','&#8474;', 'rationals');

LatexCmds.R = LatexCmds.reals = LatexCmds.Reals =
  bind(VanillaSymbol,'\\mathbb{R}','&#8477;', 'reals');

LatexCmds.C =
LatexCmds.complex = LatexCmds.Complex =
LatexCmds.complexes = LatexCmds.Complexes =
LatexCmds.complexplane = LatexCmds.Complexplane = LatexCmds.ComplexPlane =
  bind(VanillaSymbol,'\\mathbb{C}','&#8450;', 'complexes');

LatexCmds.H = LatexCmds.Hamiltonian = LatexCmds.quaternions = LatexCmds.Quaternions =
  bind(VanillaSymbol,'\\mathbb{H}','&#8461;', 'quaternions');

//spacing
LatexCmds.quad = LatexCmds.emsp = bind(VanillaSymbol,'\\quad ','    ', '4 spaces');
LatexCmds.qquad = bind(VanillaSymbol,'\\qquad ','        ', '8 spaces');
/* spacing special characters, gonna have to implement this in LatexCommandInput::onText somehow
case ',':
  return VanillaSymbol('\\, ',' ', 'comma');
case ':':
  return VanillaSymbol('\\: ','  ', 'colon');
case ';':
  return VanillaSymbol('\\; ','   ', 'semicolon');
case '!':
  return Symbol('\\! ','<span style="margin-right:-.2em"></span>', 'exclamation point');
*/

//binary operators
LatexCmds.diamond = bind(VanillaSymbol, '\\diamond ', '&#9671;', 'diamond');
LatexCmds.bigtriangleup = bind(VanillaSymbol, '\\bigtriangleup ', '&#9651;', 'triangle up');
LatexCmds.ominus = bind(VanillaSymbol, '\\ominus ', '&#8854;', 'o minus');
LatexCmds.uplus = bind(VanillaSymbol, '\\uplus ', '&#8846;', 'disjoint union');
LatexCmds.bigtriangledown = bind(VanillaSymbol, '\\bigtriangledown ', '&#9661;', 'triangle down');
LatexCmds.sqcap = bind(VanillaSymbol, '\\sqcap ', '&#8851;', 'greatest lower bound');
LatexCmds.triangleleft = bind(VanillaSymbol, '\\triangleleft ', '&#8882;', 'triangle left');
LatexCmds.sqcup = bind(VanillaSymbol, '\\sqcup ', '&#8852;', 'least upper bound');
LatexCmds.triangleright = bind(VanillaSymbol, '\\triangleright ', '&#8883;', 'triangle right');
//circledot is not a not real LaTex command see https://github.com/mathquill/mathquill/pull/552 for more details
LatexCmds.odot = LatexCmds.circledot = bind(VanillaSymbol, '\\odot ', '&#8857;', 'circle dot');
LatexCmds.bigcirc = bind(VanillaSymbol, '\\bigcirc ', '&#9711;', 'circle');
LatexCmds.dagger = bind(VanillaSymbol, '\\dagger ', '&#0134;', 'dagger');
LatexCmds.ddagger = bind(VanillaSymbol, '\\ddagger ', '&#135;', 'big dagger');
LatexCmds.wr = bind(VanillaSymbol, '\\wr ', '&#8768;', 'wreath');
LatexCmds.amalg = bind(VanillaSymbol, '\\amalg ', '&#8720;', 'amalgam');

//relationship symbols
LatexCmds.models = bind(VanillaSymbol, '\\models ', '&#8872;', 'models');
LatexCmds.prec = bind(VanillaSymbol, '\\prec ', '&#8826;', 'precedes');
LatexCmds.succ = bind(VanillaSymbol, '\\succ ', '&#8827;', 'succeeds');
LatexCmds.preceq = bind(VanillaSymbol, '\\preceq ', '&#8828;', 'precedes or equals');
LatexCmds.succeq = bind(VanillaSymbol, '\\succeq ', '&#8829;', 'succeeds or equals');
LatexCmds.simeq = bind(VanillaSymbol, '\\simeq ', '&#8771;', 'similar or equal to');
LatexCmds.mid = bind(VanillaSymbol, '\\mid ', '&#8739;', 'divides');
LatexCmds.ll = bind(VanillaSymbol, '\\ll ', '&#8810;', 'll');
LatexCmds.gg = bind(VanillaSymbol, '\\gg ', '&#8811;', 'gg');
LatexCmds.parallel = bind(VanillaSymbol, '\\parallel ', '&#8741;', 'parallel with');
LatexCmds.nparallel = bind(VanillaSymbol, '\\nparallel ', '&#8742;', 'not parallel with');
LatexCmds.bowtie = bind(VanillaSymbol, '\\bowtie ', '&#8904;', 'bowtie');
LatexCmds.sqsubset = bind(VanillaSymbol, '\\sqsubset ', '&#8847;', 'square subset');
LatexCmds.sqsupset = bind(VanillaSymbol, '\\sqsupset ', '&#8848;', 'square superset');
LatexCmds.smile = bind(VanillaSymbol, '\\smile ', '&#8995;', 'smile');
LatexCmds.sqsubseteq = bind(VanillaSymbol, '\\sqsubseteq ', '&#8849;', 'square subset or equal to');
LatexCmds.sqsupseteq = bind(VanillaSymbol, '\\sqsupseteq ', '&#8850;', 'square superset or equal to');
LatexCmds.doteq = bind(VanillaSymbol, '\\doteq ', '&#8784;', 'dotted equals');
LatexCmds.frown = bind(VanillaSymbol, '\\frown ', '&#8994;', 'frown');
LatexCmds.vdash = bind(VanillaSymbol, '\\vdash ', '&#8870;', 'v dash');
LatexCmds.dashv = bind(VanillaSymbol, '\\dashv ', '&#8867;', 'dash v');
LatexCmds.nless = bind(VanillaSymbol, '\\nless ', '&#8814;', 'not less than');
LatexCmds.ngtr = bind(VanillaSymbol, '\\ngtr ', '&#8815;', 'not greater than');

//arrows
LatexCmds.longleftarrow = bind(VanillaSymbol, '\\longleftarrow ', '&#8592;', 'left arrow');
LatexCmds.longrightarrow = bind(VanillaSymbol, '\\longrightarrow ', '&#8594;', 'right arrow');
LatexCmds.Longleftarrow = bind(VanillaSymbol, '\\Longleftarrow ', '&#8656;', 'left arrow');
LatexCmds.Longrightarrow = bind(VanillaSymbol, '\\Longrightarrow ', '&#8658;', 'right arrow');
LatexCmds.longleftrightarrow = bind(VanillaSymbol, '\\longleftrightarrow ', '&#8596;', 'left and right arrow');
LatexCmds.updownarrow = bind(VanillaSymbol, '\\updownarrow ', '&#8597;', 'up and down arrow');
LatexCmds.Longleftrightarrow = bind(VanillaSymbol, '\\Longleftrightarrow ', '&#8660;', 'left and right arrow');
LatexCmds.Updownarrow = bind(VanillaSymbol, '\\Updownarrow ', '&#8661;', 'up and down arrow');
LatexCmds.mapsto = bind(VanillaSymbol, '\\mapsto ', '&#8614;', 'maps to');
LatexCmds.nearrow = bind(VanillaSymbol, '\\nearrow ', '&#8599;', 'northeast arrow');
LatexCmds.hookleftarrow = bind(VanillaSymbol, '\\hookleftarrow ', '&#8617;', 'hook left arrow');
LatexCmds.hookrightarrow = bind(VanillaSymbol, '\\hookrightarrow ', '&#8618;', 'hook right arrow');
LatexCmds.searrow = bind(VanillaSymbol, '\\searrow ', '&#8600;', 'southeast arrow');
LatexCmds.leftharpoonup = bind(VanillaSymbol, '\\leftharpoonup ', '&#8636;', 'left harpoon up');
LatexCmds.rightharpoonup = bind(VanillaSymbol, '\\rightharpoonup ', '&#8640;', 'right harpoon up');
LatexCmds.swarrow = bind(VanillaSymbol, '\\swarrow ', '&#8601;', 'southwest arrow');
LatexCmds.leftharpoondown = bind(VanillaSymbol, '\\leftharpoondown ', '&#8637;', 'left harpoon down');
LatexCmds.rightharpoondown = bind(VanillaSymbol, '\\rightharpoondown ', '&#8641;', 'right harpoon down');
LatexCmds.nwarrow = bind(VanillaSymbol, '\\nwarrow ', '&#8598;', 'northwest arrow');

//Misc
LatexCmds.ldots = bind(VanillaSymbol, '\\ldots ', '&#8230;', 'l dots');
LatexCmds.cdots = bind(VanillaSymbol, '\\cdots ', '&#8943;', 'c dots');
LatexCmds.vdots = bind(VanillaSymbol, '\\vdots ', '&#8942;', 'v dots');
LatexCmds.ddots = bind(VanillaSymbol, '\\ddots ', '&#8945;', 'd dots');
LatexCmds.surd = bind(VanillaSymbol, '\\surd ', '&#8730;', 'unresolved root');
LatexCmds.triangle = bind(VanillaSymbol, '\\triangle ', '&#9651;', 'triangle');
LatexCmds.ell = bind(VanillaSymbol, '\\ell ', '&#8467;', 'ell');
LatexCmds.top = bind(VanillaSymbol, '\\top ', '&#8868;', 'top');
LatexCmds.flat = bind(VanillaSymbol, '\\flat ', '&#9837;', 'flat');
LatexCmds.natural = bind(VanillaSymbol, '\\natural ', '&#9838;', 'natural');
LatexCmds.sharp = bind(VanillaSymbol, '\\sharp ', '&#9839;', 'sharp');
LatexCmds.wp = bind(VanillaSymbol, '\\wp ', '&#8472;', 'wp');
LatexCmds.bot = bind(VanillaSymbol, '\\bot ', '&#8869;', 'bot');
LatexCmds.clubsuit = bind(VanillaSymbol, '\\clubsuit ', '&#9827;', 'club suit');
LatexCmds.diamondsuit = bind(VanillaSymbol, '\\diamondsuit ', '&#9826;', 'diamond suit');
LatexCmds.heartsuit = bind(VanillaSymbol, '\\heartsuit ', '&#9825;', 'heart suit');
LatexCmds.spadesuit = bind(VanillaSymbol, '\\spadesuit ', '&#9824;', 'spade suit');
//not real LaTex command see https://github.com/mathquill/mathquill/pull/552 for more details
LatexCmds.parallelogram = bind(VanillaSymbol, '\\parallelogram ', '&#9649;', 'parallelogram');
LatexCmds.square = bind(VanillaSymbol, '\\square ', '&#11036;', 'square');

//variable-sized
LatexCmds.oint = bind(VanillaSymbol, '\\oint ', '&#8750;', 'o int');
LatexCmds.bigcap = bind(VanillaSymbol, '\\bigcap ', '&#8745;', 'big cap');
LatexCmds.bigcup = bind(VanillaSymbol, '\\bigcup ', '&#8746;', 'big cup');
LatexCmds.bigsqcup = bind(VanillaSymbol, '\\bigsqcup ', '&#8852;', 'big square cup');
LatexCmds.bigvee = bind(VanillaSymbol, '\\bigvee ', '&#8744;', 'big vee');
LatexCmds.bigwedge = bind(VanillaSymbol, '\\bigwedge ', '&#8743;', 'big wedge');
LatexCmds.bigodot = bind(VanillaSymbol, '\\bigodot ', '&#8857;', 'big o dot');
LatexCmds.bigotimes = bind(VanillaSymbol, '\\bigotimes ', '&#8855;', 'big o times');
LatexCmds.bigoplus = bind(VanillaSymbol, '\\bigoplus ', '&#8853;', 'big o plus');
LatexCmds.biguplus = bind(VanillaSymbol, '\\biguplus ', '&#8846;', 'big u plus');

//delimiters
LatexCmds.lfloor = bind(VanillaSymbol, '\\lfloor ', '&#8970;', 'left floor');
LatexCmds.rfloor = bind(VanillaSymbol, '\\rfloor ', '&#8971;', 'right floor');
LatexCmds.lceil = bind(VanillaSymbol, '\\lceil ', '&#8968;', 'left ceiling');
LatexCmds.rceil = bind(VanillaSymbol, '\\rceil ', '&#8969;', 'right ceiling');
LatexCmds.opencurlybrace = LatexCmds.lbrace = bind(VanillaSymbol, '\\lbrace ', '{', 'left brace');
LatexCmds.closecurlybrace = LatexCmds.rbrace = bind(VanillaSymbol, '\\rbrace ', '}', 'right brace');
LatexCmds.lbrack = bind(VanillaSymbol, '[', 'left bracket');
LatexCmds.rbrack = bind(VanillaSymbol, ']', 'right bracket');

//various symbols
LatexCmds.slash = bind(VanillaSymbol, '/', 'slash');
LatexCmds.vert = bind(VanillaSymbol,'|', 'vertical bar');
LatexCmds.perp = LatexCmds.perpendicular = bind(VanillaSymbol,'\\perp ','&perp;', 'perpendicular');
LatexCmds.nabla = LatexCmds.del = bind(VanillaSymbol,'\\nabla ','&nabla;');
LatexCmds.hbar = bind(VanillaSymbol,'\\hbar ','&#8463;', 'horizontal bar');

LatexCmds.AA = LatexCmds.Angstrom = LatexCmds.angstrom =
  bind(VanillaSymbol,'\\text\\AA ','&#8491;', 'AA');

LatexCmds.ring = LatexCmds.circ = LatexCmds.circle =
  bind(VanillaSymbol,'\\circ ','&#8728;', 'circle');

LatexCmds.bull = LatexCmds.bullet = bind(VanillaSymbol,'\\bullet ','&bull;', 'bullet');

LatexCmds.setminus = LatexCmds.smallsetminus =
  bind(VanillaSymbol,'\\setminus ','&#8726;', 'set minus');

LatexCmds.not = //bind(Symbol,'\\not ','<span class="not">/</span>', 'not');
LatexCmds['¬'] = LatexCmds.neg = bind(VanillaSymbol,'\\neg ','&not;', 'not');

LatexCmds['…'] = LatexCmds.dots = LatexCmds.ellip = LatexCmds.hellip =
LatexCmds.ellipsis = LatexCmds.hellipsis =
  bind(VanillaSymbol,'\\dots ','&hellip;', 'ellipsis');

LatexCmds.converges =
LatexCmds.darr = LatexCmds.dnarr = LatexCmds.dnarrow = LatexCmds.downarrow =
  bind(VanillaSymbol,'\\downarrow ','&darr;', 'converges with');

LatexCmds.dArr = LatexCmds.dnArr = LatexCmds.dnArrow = LatexCmds.Downarrow =
  bind(VanillaSymbol,'\\Downarrow ','&dArr;', 'down arrow');

LatexCmds.diverges = LatexCmds.uarr = LatexCmds.uparrow =
  bind(VanillaSymbol,'\\uparrow ','&uarr;', 'diverges from');

LatexCmds.uArr = LatexCmds.Uparrow = bind(VanillaSymbol,'\\Uparrow ','&uArr;', 'up arrow');

LatexCmds.to = bind(BinaryOperator,'\\to ','&rarr;', 'to');

LatexCmds.rarr = LatexCmds.rightarrow = bind(VanillaSymbol,'\\rightarrow ','&rarr;', 'right arrow');

LatexCmds.implies = bind(BinaryOperator,'\\Rightarrow ','&rArr;', 'implies');

LatexCmds.rArr = LatexCmds.Rightarrow = bind(VanillaSymbol,'\\Rightarrow ','&rArr;', 'right arrow');

LatexCmds.gets = bind(BinaryOperator,'\\gets ','&larr;', 'gets');

LatexCmds.larr = LatexCmds.leftarrow = bind(VanillaSymbol,'\\leftarrow ','&larr;', 'left arrow');

LatexCmds.impliedby = bind(BinaryOperator,'\\Leftarrow ','&lArr;', 'implied by');

LatexCmds.lArr = LatexCmds.Leftarrow = bind(VanillaSymbol,'\\Leftarrow ','&lArr;', 'left arrow');

LatexCmds.harr = LatexCmds.lrarr = LatexCmds.leftrightarrow =
  bind(VanillaSymbol,'\\leftrightarrow ','&harr;', 'left and right arrow');

LatexCmds.iff = bind(BinaryOperator,'\\Leftrightarrow ','&hArr;', 'if and only if');

LatexCmds.hArr = LatexCmds.lrArr = LatexCmds.Leftrightarrow =
  bind(VanillaSymbol,'\\Leftrightarrow ','&hArr;', 'left and right arrow');

LatexCmds.Re = LatexCmds.Real = LatexCmds.real = bind(VanillaSymbol,'\\Re ','&real;', 'real');

LatexCmds.Im = LatexCmds.imag =
LatexCmds.image = LatexCmds.imagin = LatexCmds.imaginary = LatexCmds.Imaginary =
  bind(VanillaSymbol,'\\Im ','&image;', 'imaginary');

LatexCmds.part = LatexCmds.partial = bind(VanillaSymbol,'\\partial ','&part;', 'partial');

LatexCmds.infty = LatexCmds.infin = LatexCmds.infinity =
  bind(VanillaSymbol,'\\infty ','&infin;', 'infinity');

LatexCmds.alef = LatexCmds.alefsym = LatexCmds.aleph = LatexCmds.alephsym =
  bind(VanillaSymbol,'\\aleph ','&alefsym;', 'alef sym');

LatexCmds.xist = //LOL
LatexCmds.xists = LatexCmds.exist = LatexCmds.exists =
  bind(VanillaSymbol,'\\exists ','&exist;', 'there exists at least 1');

LatexCmds.nexists = LatexCmds.nexist =
      bind(VanillaSymbol, '\\nexists ', '&#8708;', 'there is no');

LatexCmds.and = LatexCmds.land = LatexCmds.wedge =
  bind(VanillaSymbol,'\\wedge ','&and;', 'and');

LatexCmds.or = LatexCmds.lor = LatexCmds.vee = bind(VanillaSymbol,'\\vee ','&or;', 'or');

LatexCmds.o = LatexCmds.O =
LatexCmds.empty = LatexCmds.emptyset =
LatexCmds.oslash = LatexCmds.Oslash =
LatexCmds.nothing = LatexCmds.varnothing =
  bind(BinaryOperator,'\\varnothing ','&empty;', 'nothing');

LatexCmds.cup = LatexCmds.union = bind(BinaryOperator,'\\cup ','&cup;', 'union');

LatexCmds.cap = LatexCmds.intersect = LatexCmds.intersection =
  bind(BinaryOperator,'\\cap ','&cap;', 'intersection');

// FIXME: the correct LaTeX would be ^\circ but we can't parse that
LatexCmds.deg = LatexCmds.degree = bind(VanillaSymbol,'\\degree ','&deg;', 'degrees');

LatexCmds.ang = LatexCmds.angle = bind(VanillaSymbol,'\\angle ','&ang;', 'angle');
LatexCmds.measuredangle = bind(VanillaSymbol,'\\measuredangle ','&#8737;', 'measured angle');<|MERGE_RESOLUTION|>--- conflicted
+++ resolved
@@ -15,13 +15,8 @@
 LatexCmds['≠'] = LatexCmds.ne = LatexCmds.neq = bind(BinaryOperator,'\\ne ','&ne;', 'not equal');
 
 LatexCmds['∗'] = LatexCmds.ast = LatexCmds.star = LatexCmds.loast = LatexCmds.lowast =
-<<<<<<< HEAD
   bind(BinaryOperator,'\\ast ','&lowast;', 'low asterisk');
-  //case 'there4 = // a special exception for this one, perhaps?
-=======
-  bind(BinaryOperator,'\\ast ','&lowast;');
-
->>>>>>> 6693617d
+
 LatexCmds.therefor = LatexCmds.therefore =
   bind(BinaryOperator,'\\therefore ','&there4;', 'therefore');
 
