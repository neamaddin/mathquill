/************************************
 * Symbols for Advanced Mathematics
 ***********************************/

LatexCmds.notin =
LatexCmds.cong =
LatexCmds.equiv =
LatexCmds.oplus =
LatexCmds.otimes = P(BinaryOperator, function(_, super_) {
  _.init = function(latex) {
    super_.init.call(this, '\\'+latex+' ', '&'+latex+';');
  };
});

LatexCmds['≠'] = LatexCmds.ne = LatexCmds.neq = bind(BinaryOperator,'\\ne ','&ne;', 'not equal');

<<<<<<< HEAD
LatexCmds.ast = LatexCmds.star = LatexCmds.loast = LatexCmds.lowast =
  bind(BinaryOperator,'\\ast ','&lowast;', 'low asterisk');
=======
LatexCmds['∗'] = LatexCmds.ast = LatexCmds.star = LatexCmds.loast = LatexCmds.lowast =
  bind(BinaryOperator,'\\ast ','&lowast;');
>>>>>>> 3468fe96
  //case 'there4 = // a special exception for this one, perhaps?
LatexCmds.therefor = LatexCmds.therefore =
  bind(BinaryOperator,'\\therefore ','&there4;', 'therefore');

LatexCmds.cuz = // l33t
LatexCmds.because = bind(BinaryOperator,'\\because ','&#8757;', 'because');

LatexCmds.prop = LatexCmds.propto = bind(BinaryOperator,'\\propto ','&prop;', 'proportional to');

LatexCmds['≈'] = LatexCmds.asymp = LatexCmds.approx = bind(BinaryOperator,'\\approx ','&asymp;'), 'approximately equal to';

LatexCmds.isin = LatexCmds['in'] = bind(BinaryOperator,'\\in ','&isin;', 'is in');

LatexCmds.ni = LatexCmds.contains = bind(BinaryOperator,'\\ni ','&ni;', 'is not in');

LatexCmds.notni = LatexCmds.niton = LatexCmds.notcontains = LatexCmds.doesnotcontain =
  bind(BinaryOperator,'\\not\\ni ','&#8716;', 'does not contain');

LatexCmds.sub = LatexCmds.subset = bind(BinaryOperator,'\\subset ','&sub;', 'subset');

LatexCmds.sup = LatexCmds.supset = LatexCmds.superset =
  bind(BinaryOperator,'\\supset ','&sup;', 'superset');

LatexCmds.nsub = LatexCmds.notsub =
LatexCmds.nsubset = LatexCmds.notsubset =
  bind(BinaryOperator,'\\not\\subset ','&#8836;', 'not a subset');

LatexCmds.nsup = LatexCmds.notsup =
LatexCmds.nsupset = LatexCmds.notsupset =
LatexCmds.nsuperset = LatexCmds.notsuperset =
  bind(BinaryOperator,'\\not\\supset ','&#8837;', 'not a superset');

LatexCmds.sube = LatexCmds.subeq = LatexCmds.subsete = LatexCmds.subseteq =
  bind(BinaryOperator,'\\subseteq ','&sube;', 'subset or equal to');

LatexCmds.supe = LatexCmds.supeq =
LatexCmds.supsete = LatexCmds.supseteq =
LatexCmds.supersete = LatexCmds.superseteq =
  bind(BinaryOperator,'\\supseteq ','&supe;', 'superset or equal to');

LatexCmds.nsube = LatexCmds.nsubeq =
LatexCmds.notsube = LatexCmds.notsubeq =
LatexCmds.nsubsete = LatexCmds.nsubseteq =
LatexCmds.notsubsete = LatexCmds.notsubseteq =
  bind(BinaryOperator,'\\not\\subseteq ','&#8840;', 'not subset or equal to');

LatexCmds.nsupe = LatexCmds.nsupeq =
LatexCmds.notsupe = LatexCmds.notsupeq =
LatexCmds.nsupsete = LatexCmds.nsupseteq =
LatexCmds.notsupsete = LatexCmds.notsupseteq =
LatexCmds.nsupersete = LatexCmds.nsuperseteq =
LatexCmds.notsupersete = LatexCmds.notsuperseteq =
  bind(BinaryOperator,'\\not\\supseteq ','&#8841;', 'not superset or equal to');


//the canonical sets of numbers
LatexCmds.N = LatexCmds.naturals = LatexCmds.Naturals =
  bind(VanillaSymbol,'\\mathbb{N}','&#8469;', 'naturals');

LatexCmds.P =
LatexCmds.primes = LatexCmds.Primes =
LatexCmds.projective = LatexCmds.Projective =
LatexCmds.probability = LatexCmds.Probability =
  bind(VanillaSymbol,'\\mathbb{P}','&#8473;', 'P');

LatexCmds.Z = LatexCmds.integers = LatexCmds.Integers =
  bind(VanillaSymbol,'\\mathbb{Z}','&#8484;', 'integers');

LatexCmds.Q = LatexCmds.rationals = LatexCmds.Rationals =
  bind(VanillaSymbol,'\\mathbb{Q}','&#8474;', 'rationals');

LatexCmds.R = LatexCmds.reals = LatexCmds.Reals =
  bind(VanillaSymbol,'\\mathbb{R}','&#8477;', 'reals');

LatexCmds.C =
LatexCmds.complex = LatexCmds.Complex =
LatexCmds.complexes = LatexCmds.Complexes =
LatexCmds.complexplane = LatexCmds.Complexplane = LatexCmds.ComplexPlane =
  bind(VanillaSymbol,'\\mathbb{C}','&#8450;', 'complexes');

LatexCmds.H = LatexCmds.Hamiltonian = LatexCmds.quaternions = LatexCmds.Quaternions =
  bind(VanillaSymbol,'\\mathbb{H}','&#8461;', 'quaternions');

//spacing
LatexCmds.quad = LatexCmds.emsp = bind(VanillaSymbol,'\\quad ','    ', '4 spaces');
LatexCmds.qquad = bind(VanillaSymbol,'\\qquad ','        ', '8 spaces');
/* spacing special characters, gonna have to implement this in LatexCommandInput::onText somehow
case ',':
  return VanillaSymbol('\\, ',' ', 'comma');
case ':':
  return VanillaSymbol('\\: ','  ', 'colon');
case ';':
  return VanillaSymbol('\\; ','   ', 'semicolon');
case '!':
  return Symbol('\\! ','<span style="margin-right:-.2em"></span>', 'exclamation point');
*/

//binary operators
LatexCmds.diamond = bind(VanillaSymbol, '\\diamond ', '&#9671;', 'diamond');
LatexCmds.bigtriangleup = bind(VanillaSymbol, '\\bigtriangleup ', '&#9651;', 'triangle up');
LatexCmds.ominus = bind(VanillaSymbol, '\\ominus ', '&#8854;', 'o minus');
LatexCmds.uplus = bind(VanillaSymbol, '\\uplus ', '&#8846;', 'disjoint union');
LatexCmds.bigtriangledown = bind(VanillaSymbol, '\\bigtriangledown ', '&#9661;', 'triangle down');
LatexCmds.sqcap = bind(VanillaSymbol, '\\sqcap ', '&#8851;', 'greatest lower bound');
LatexCmds.triangleleft = bind(VanillaSymbol, '\\triangleleft ', '&#8882;', 'triangle left');
LatexCmds.sqcup = bind(VanillaSymbol, '\\sqcup ', '&#8852;', 'least upper bound');
LatexCmds.triangleright = bind(VanillaSymbol, '\\triangleright ', '&#8883;', 'triangle right');
//circledot is not a not real LaTex command see https://github.com/mathquill/mathquill/pull/552 for more details
LatexCmds.odot = LatexCmds.circledot = bind(VanillaSymbol, '\\odot ', '&#8857;', 'circle dot');
LatexCmds.bigcirc = bind(VanillaSymbol, '\\bigcirc ', '&#9711;', 'circle');
LatexCmds.dagger = bind(VanillaSymbol, '\\dagger ', '&#0134;', 'dagger');
LatexCmds.ddagger = bind(VanillaSymbol, '\\ddagger ', '&#135;', 'big dagger');
LatexCmds.wr = bind(VanillaSymbol, '\\wr ', '&#8768;', 'wreath');
LatexCmds.amalg = bind(VanillaSymbol, '\\amalg ', '&#8720;', 'amalgam');

//relationship symbols
LatexCmds.models = bind(VanillaSymbol, '\\models ', '&#8872;', 'models');
LatexCmds.prec = bind(VanillaSymbol, '\\prec ', '&#8826;', 'precedes');
LatexCmds.succ = bind(VanillaSymbol, '\\succ ', '&#8827;', 'succeeds');
LatexCmds.preceq = bind(VanillaSymbol, '\\preceq ', '&#8828;', 'precedes or equals');
LatexCmds.succeq = bind(VanillaSymbol, '\\succeq ', '&#8829;', 'succeeds or equals');
LatexCmds.simeq = bind(VanillaSymbol, '\\simeq ', '&#8771;', 'similar or equal to');
LatexCmds.mid = bind(VanillaSymbol, '\\mid ', '&#8739;', 'divides');
LatexCmds.ll = bind(VanillaSymbol, '\\ll ', '&#8810;', 'll');
LatexCmds.gg = bind(VanillaSymbol, '\\gg ', '&#8811;', 'gg');
LatexCmds.parallel = bind(VanillaSymbol, '\\parallel ', '&#8741;', 'parallel with');
LatexCmds.nparallel = bind(VanillaSymbol, '\\nparallel ', '&#8742;', 'not parallel with');
LatexCmds.bowtie = bind(VanillaSymbol, '\\bowtie ', '&#8904;', 'bowtie');
LatexCmds.sqsubset = bind(VanillaSymbol, '\\sqsubset ', '&#8847;', 'square subset');
LatexCmds.sqsupset = bind(VanillaSymbol, '\\sqsupset ', '&#8848;', 'square superset');
LatexCmds.smile = bind(VanillaSymbol, '\\smile ', '&#8995;', 'smile');
LatexCmds.sqsubseteq = bind(VanillaSymbol, '\\sqsubseteq ', '&#8849;', 'square subset or equal to');
LatexCmds.sqsupseteq = bind(VanillaSymbol, '\\sqsupseteq ', '&#8850;', 'square superset or equal to');
LatexCmds.doteq = bind(VanillaSymbol, '\\doteq ', '&#8784;', 'dotted equals');
LatexCmds.frown = bind(VanillaSymbol, '\\frown ', '&#8994;', 'frown');
LatexCmds.vdash = bind(VanillaSymbol, '\\vdash ', '&#8870;', 'v dash');
LatexCmds.dashv = bind(VanillaSymbol, '\\dashv ', '&#8867;', 'dash v');
LatexCmds.nless = bind(VanillaSymbol, '\\nless ', '&#8814;', 'not less than');
LatexCmds.ngtr = bind(VanillaSymbol, '\\ngtr ', '&#8815;', 'not greater than');

//arrows
LatexCmds.longleftarrow = bind(VanillaSymbol, '\\longleftarrow ', '&#8592;', 'left arrow');
LatexCmds.longrightarrow = bind(VanillaSymbol, '\\longrightarrow ', '&#8594;', 'right arrow');
LatexCmds.Longleftarrow = bind(VanillaSymbol, '\\Longleftarrow ', '&#8656;', 'left arrow');
LatexCmds.Longrightarrow = bind(VanillaSymbol, '\\Longrightarrow ', '&#8658;', 'right arrow');
LatexCmds.longleftrightarrow = bind(VanillaSymbol, '\\longleftrightarrow ', '&#8596;', 'left and right arrow');
LatexCmds.updownarrow = bind(VanillaSymbol, '\\updownarrow ', '&#8597;', 'up and down arrow');
LatexCmds.Longleftrightarrow = bind(VanillaSymbol, '\\Longleftrightarrow ', '&#8660;', 'left and right arrow');
LatexCmds.Updownarrow = bind(VanillaSymbol, '\\Updownarrow ', '&#8661;', 'up and down arrow');
LatexCmds.mapsto = bind(VanillaSymbol, '\\mapsto ', '&#8614;', 'maps to');
LatexCmds.nearrow = bind(VanillaSymbol, '\\nearrow ', '&#8599;', 'northeast arrow');
LatexCmds.hookleftarrow = bind(VanillaSymbol, '\\hookleftarrow ', '&#8617;', 'hook left arrow');
LatexCmds.hookrightarrow = bind(VanillaSymbol, '\\hookrightarrow ', '&#8618;', 'hook right arrow');
LatexCmds.searrow = bind(VanillaSymbol, '\\searrow ', '&#8600;', 'southeast arrow');
LatexCmds.leftharpoonup = bind(VanillaSymbol, '\\leftharpoonup ', '&#8636;', 'left harpoon up');
LatexCmds.rightharpoonup = bind(VanillaSymbol, '\\rightharpoonup ', '&#8640;', 'right harpoon up');
LatexCmds.swarrow = bind(VanillaSymbol, '\\swarrow ', '&#8601;', 'southwest arrow');
LatexCmds.leftharpoondown = bind(VanillaSymbol, '\\leftharpoondown ', '&#8637;', 'left harpoon down');
LatexCmds.rightharpoondown = bind(VanillaSymbol, '\\rightharpoondown ', '&#8641;', 'right harpoon down');
LatexCmds.nwarrow = bind(VanillaSymbol, '\\nwarrow ', '&#8598;', 'northwest arrow');

//Misc
LatexCmds.ldots = bind(VanillaSymbol, '\\ldots ', '&#8230;', 'l dots');
LatexCmds.cdots = bind(VanillaSymbol, '\\cdots ', '&#8943;', 'c dots');
LatexCmds.vdots = bind(VanillaSymbol, '\\vdots ', '&#8942;', 'v dots');
LatexCmds.ddots = bind(VanillaSymbol, '\\ddots ', '&#8945;', 'd dots');
LatexCmds.surd = bind(VanillaSymbol, '\\surd ', '&#8730;', 'unresolved root');
LatexCmds.triangle = bind(VanillaSymbol, '\\triangle ', '&#9651;', 'triangle');
LatexCmds.ell = bind(VanillaSymbol, '\\ell ', '&#8467;', 'ell');
LatexCmds.top = bind(VanillaSymbol, '\\top ', '&#8868;', 'top');
LatexCmds.flat = bind(VanillaSymbol, '\\flat ', '&#9837;', 'flat');
LatexCmds.natural = bind(VanillaSymbol, '\\natural ', '&#9838;', 'natural');
LatexCmds.sharp = bind(VanillaSymbol, '\\sharp ', '&#9839;', 'sharp');
LatexCmds.wp = bind(VanillaSymbol, '\\wp ', '&#8472;', 'wp');
LatexCmds.bot = bind(VanillaSymbol, '\\bot ', '&#8869;', 'bot');
LatexCmds.clubsuit = bind(VanillaSymbol, '\\clubsuit ', '&#9827;', 'club suit');
LatexCmds.diamondsuit = bind(VanillaSymbol, '\\diamondsuit ', '&#9826;', 'diamond suit');
LatexCmds.heartsuit = bind(VanillaSymbol, '\\heartsuit ', '&#9825;', 'heart suit');
LatexCmds.spadesuit = bind(VanillaSymbol, '\\spadesuit ', '&#9824;', 'spade suit');
//not real LaTex command see https://github.com/mathquill/mathquill/pull/552 for more details
LatexCmds.parallelogram = bind(VanillaSymbol, '\\parallelogram ', '&#9649;', 'parallelogram');
LatexCmds.square = bind(VanillaSymbol, '\\square ', '&#11036;', 'square');

//variable-sized
LatexCmds.oint = bind(VanillaSymbol, '\\oint ', '&#8750;', 'o int');
LatexCmds.bigcap = bind(VanillaSymbol, '\\bigcap ', '&#8745;', 'big cap');
LatexCmds.bigcup = bind(VanillaSymbol, '\\bigcup ', '&#8746;', 'big cup');
LatexCmds.bigsqcup = bind(VanillaSymbol, '\\bigsqcup ', '&#8852;', 'big square cup');
LatexCmds.bigvee = bind(VanillaSymbol, '\\bigvee ', '&#8744;', 'big vee');
LatexCmds.bigwedge = bind(VanillaSymbol, '\\bigwedge ', '&#8743;', 'big wedge');
LatexCmds.bigodot = bind(VanillaSymbol, '\\bigodot ', '&#8857;', 'big o dot');
LatexCmds.bigotimes = bind(VanillaSymbol, '\\bigotimes ', '&#8855;', 'big o times');
LatexCmds.bigoplus = bind(VanillaSymbol, '\\bigoplus ', '&#8853;', 'big o plus');
LatexCmds.biguplus = bind(VanillaSymbol, '\\biguplus ', '&#8846;', 'big u plus');

//delimiters
LatexCmds.lfloor = bind(VanillaSymbol, '\\lfloor ', '&#8970;', 'left floor');
LatexCmds.rfloor = bind(VanillaSymbol, '\\rfloor ', '&#8971;', 'right floor');
LatexCmds.lceil = bind(VanillaSymbol, '\\lceil ', '&#8968;', 'left ceiling');
LatexCmds.rceil = bind(VanillaSymbol, '\\rceil ', '&#8969;', 'right ceiling');
LatexCmds.opencurlybrace = LatexCmds.lbrace = bind(VanillaSymbol, '\\lbrace ', '{', 'left brace');
LatexCmds.closecurlybrace = LatexCmds.rbrace = bind(VanillaSymbol, '\\rbrace ', '}', 'right brace');
LatexCmds.lbrack = bind(VanillaSymbol, '[', 'left bracket');
LatexCmds.rbrack = bind(VanillaSymbol, ']', 'right bracket');

//various symbols
LatexCmds.slash = bind(VanillaSymbol, '/', 'slash');
LatexCmds.vert = bind(VanillaSymbol,'|', 'vertical bar');
LatexCmds.perp = LatexCmds.perpendicular = bind(VanillaSymbol,'\\perp ','&perp;', 'perpendicular');
LatexCmds.nabla = LatexCmds.del = bind(VanillaSymbol,'\\nabla ','&nabla;');
LatexCmds.hbar = bind(VanillaSymbol,'\\hbar ','&#8463;', 'horizontal bar');

LatexCmds.AA = LatexCmds.Angstrom = LatexCmds.angstrom =
  bind(VanillaSymbol,'\\text\\AA ','&#8491;', 'AA');

LatexCmds.ring = LatexCmds.circ = LatexCmds.circle =
  bind(VanillaSymbol,'\\circ ','&#8728;', 'circle');

LatexCmds.bull = LatexCmds.bullet = bind(VanillaSymbol,'\\bullet ','&bull;', 'bullet');

LatexCmds.setminus = LatexCmds.smallsetminus =
  bind(VanillaSymbol,'\\setminus ','&#8726;', 'set minus');

LatexCmds.not = //bind(Symbol,'\\not ','<span class="not">/</span>', 'not');
LatexCmds['¬'] = LatexCmds.neg = bind(VanillaSymbol,'\\neg ','&not;', 'not');

LatexCmds['…'] = LatexCmds.dots = LatexCmds.ellip = LatexCmds.hellip =
LatexCmds.ellipsis = LatexCmds.hellipsis =
  bind(VanillaSymbol,'\\dots ','&hellip;', 'ellipsis');

LatexCmds.converges =
LatexCmds.darr = LatexCmds.dnarr = LatexCmds.dnarrow = LatexCmds.downarrow =
  bind(VanillaSymbol,'\\downarrow ','&darr;', 'converges with');

LatexCmds.dArr = LatexCmds.dnArr = LatexCmds.dnArrow = LatexCmds.Downarrow =
  bind(VanillaSymbol,'\\Downarrow ','&dArr;', 'down arrow');

LatexCmds.diverges = LatexCmds.uarr = LatexCmds.uparrow =
  bind(VanillaSymbol,'\\uparrow ','&uarr;', 'diverges from');

LatexCmds.uArr = LatexCmds.Uparrow = bind(VanillaSymbol,'\\Uparrow ','&uArr;', 'up arrow');

LatexCmds.to = bind(BinaryOperator,'\\to ','&rarr;', 'to');

LatexCmds.rarr = LatexCmds.rightarrow = bind(VanillaSymbol,'\\rightarrow ','&rarr;', 'right arrow');

LatexCmds.implies = bind(BinaryOperator,'\\Rightarrow ','&rArr;', 'implies');

LatexCmds.rArr = LatexCmds.Rightarrow = bind(VanillaSymbol,'\\Rightarrow ','&rArr;', 'right arrow');

LatexCmds.gets = bind(BinaryOperator,'\\gets ','&larr;', 'gets');

LatexCmds.larr = LatexCmds.leftarrow = bind(VanillaSymbol,'\\leftarrow ','&larr;', 'left arrow');

LatexCmds.impliedby = bind(BinaryOperator,'\\Leftarrow ','&lArr;', 'implied by');

LatexCmds.lArr = LatexCmds.Leftarrow = bind(VanillaSymbol,'\\Leftarrow ','&lArr;', 'left arrow');

LatexCmds.harr = LatexCmds.lrarr = LatexCmds.leftrightarrow =
  bind(VanillaSymbol,'\\leftrightarrow ','&harr;', 'left and right arrow');

LatexCmds.iff = bind(BinaryOperator,'\\Leftrightarrow ','&hArr;', 'if and only if');

LatexCmds.hArr = LatexCmds.lrArr = LatexCmds.Leftrightarrow =
  bind(VanillaSymbol,'\\Leftrightarrow ','&hArr;', 'left and right arrow');

LatexCmds.Re = LatexCmds.Real = LatexCmds.real = bind(VanillaSymbol,'\\Re ','&real;', 'real');

LatexCmds.Im = LatexCmds.imag =
LatexCmds.image = LatexCmds.imagin = LatexCmds.imaginary = LatexCmds.Imaginary =
  bind(VanillaSymbol,'\\Im ','&image;', 'imaginary');

LatexCmds.part = LatexCmds.partial = bind(VanillaSymbol,'\\partial ','&part;', 'partial');

LatexCmds.infty = LatexCmds.infin = LatexCmds.infinity =
  bind(VanillaSymbol,'\\infty ','&infin;', 'infinity');

LatexCmds.alef = LatexCmds.alefsym = LatexCmds.aleph = LatexCmds.alephsym =
  bind(VanillaSymbol,'\\aleph ','&alefsym;', 'alef sym');

LatexCmds.xist = //LOL
LatexCmds.xists = LatexCmds.exist = LatexCmds.exists =
  bind(VanillaSymbol,'\\exists ','&exist;', 'there exists at least 1');

LatexCmds.nexists = LatexCmds.nexist =
      bind(VanillaSymbol, '\\nexists ', '&#8708;', 'there is no');

LatexCmds.and = LatexCmds.land = LatexCmds.wedge =
  bind(VanillaSymbol,'\\wedge ','&and;', 'and');

LatexCmds.or = LatexCmds.lor = LatexCmds.vee = bind(VanillaSymbol,'\\vee ','&or;', 'or');

LatexCmds.o = LatexCmds.O =
LatexCmds.empty = LatexCmds.emptyset =
LatexCmds.oslash = LatexCmds.Oslash =
LatexCmds.nothing = LatexCmds.varnothing =
  bind(BinaryOperator,'\\varnothing ','&empty;', 'nothing');

LatexCmds.cup = LatexCmds.union = bind(BinaryOperator,'\\cup ','&cup;', 'union');

LatexCmds.cap = LatexCmds.intersect = LatexCmds.intersection =
  bind(BinaryOperator,'\\cap ','&cap;', 'intersection');

// FIXME: the correct LaTeX would be ^\circ but we can't parse that
LatexCmds.deg = LatexCmds.degree = bind(VanillaSymbol,'\\degree ','&deg;', 'degrees');

LatexCmds.ang = LatexCmds.angle = bind(VanillaSymbol,'\\angle ','&ang;', 'angle');
LatexCmds.measuredangle = bind(VanillaSymbol,'\\measuredangle ','&#8737;', 'measured angle');<|MERGE_RESOLUTION|>--- conflicted
+++ resolved
@@ -14,13 +14,8 @@
 
 LatexCmds['≠'] = LatexCmds.ne = LatexCmds.neq = bind(BinaryOperator,'\\ne ','&ne;', 'not equal');
 
-<<<<<<< HEAD
-LatexCmds.ast = LatexCmds.star = LatexCmds.loast = LatexCmds.lowast =
+LatexCmds['∗'] = LatexCmds.ast = LatexCmds.star = LatexCmds.loast = LatexCmds.lowast =
   bind(BinaryOperator,'\\ast ','&lowast;', 'low asterisk');
-=======
-LatexCmds['∗'] = LatexCmds.ast = LatexCmds.star = LatexCmds.loast = LatexCmds.lowast =
-  bind(BinaryOperator,'\\ast ','&lowast;');
->>>>>>> 3468fe96
   //case 'there4 = // a special exception for this one, perhaps?
 LatexCmds.therefor = LatexCmds.therefore =
   bind(BinaryOperator,'\\therefore ','&there4;', 'therefore');
