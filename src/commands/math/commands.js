--- conflicted
+++ resolved
@@ -81,10 +81,8 @@
 LatexCmds.overline = LatexCmds.bar = bind(Style, '\\overline', 'span', 'class="mq-non-leaf mq-overline"');
 LatexCmds.overrightarrow = bind(Style, '\\overrightarrow', 'span', 'class="mq-non-leaf mq-overarrow mq-arrow-right"');
 LatexCmds.overleftarrow = bind(Style, '\\overleftarrow', 'span', 'class="mq-non-leaf mq-overarrow mq-arrow-left"');
-<<<<<<< HEAD
 LatexCmds.overleftrightarrow = bind(Style, '\\overleftrightarrow', 'span', 'class="mq-non-leaf mq-overarrow mq-arrow-both"');
 LatexCmds.overarc = bind(Style, '\\overarc', 'span', 'class="mq-non-leaf mq-overarc"');
-=======
 LatexCmds.dot = P(MathCommand, function(_, super_) {
     _.init = function() {
         super_.init.call(this, '\\dot', '<span class="mq-non-leaf"><span class="mq-dot-recurring-inner">'
@@ -94,7 +92,6 @@
         );
     };
 });
->>>>>>> b456a3e2
 
 // `\textcolor{color}{math}` will apply a color to the given math content, where
 // `color` is any valid CSS Color Value (see [SitePoint docs][] (recommended),
