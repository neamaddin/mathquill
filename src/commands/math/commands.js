--- conflicted
+++ resolved
@@ -595,7 +595,6 @@
   _.latex = function() {
     return '\\left'+this.sides[L].ctrlSeq+this.ends[L].latex()+'\\right'+this.sides[R].ctrlSeq;
   };
-<<<<<<< HEAD
   _.mathspeak = function() {
     var open = this.sides[L].ch, close = this.sides[R].ch;
     if (open === '|' && close === '|') {
@@ -608,13 +607,8 @@
     }
     return super_.mathspeak.call(this);
   };
-  _.oppBrack = function(opts, node, expectedSide) {
-    // return node iff it's a 1-sided bracket of expected side (if any, may be
-    // undefined), and of opposite side from me if I'm not a pipe
-=======
   _.matchBrack = function(opts, expectedSide, node) {
     // return node iff it's a matching 1-sided bracket of expected side (if any)
->>>>>>> 3468fe96
     return node instanceof Bracket && node.side && node.side !== -expectedSide
       && (!opts.restrictMismatchedBrackets
         || OPP_BRACKS[this.sides[this.side].ch] === node.sides[node.side].ch
