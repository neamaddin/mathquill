--- conflicted
+++ resolved
@@ -302,11 +302,7 @@
     + '</span>'
   ;
   _.textTemplate = [ '_' ];
-<<<<<<< HEAD
-  _.mathspeakTemplate = [ 'Subscript, ', ', Baseline'];
-=======
   _.mathspeakTemplate = [ 'Subscript,', ', Baseline'];
->>>>>>> 21583097
   _.ariaLabel = 'subscript';
   _.finalizeTree = function() {
     this.downInto = this.sub = this.ends[L];
@@ -325,11 +321,7 @@
     + '</span>'
   ;
   _.textTemplate = [ '^' ];
-<<<<<<< HEAD
-  _.mathspeakTemplate = [ 'Superscript, ', ', Baseline'];
-=======
   _.mathspeakTemplate = [ 'Superscript,', ', Baseline'];
->>>>>>> 21583097
   _.ariaLabel = 'superscript';
   _.finalizeTree = function() {
     this.upInto = this.sup = this.ends[R];
@@ -457,10 +449,6 @@
     this.downInto = this.ends[L].downOutOf = this.ends[R];
     this.ends[L].ariaLabel = 'numerator';
     this.ends[R].ariaLabel = 'denominator';
-<<<<<<< HEAD
-    if(this.getFracDepth() > 1) this.mathspeakTemplate = ['StartNestedFraction, ', 'NestedOver', ', EndNestedFraction'];
-    else this.mathspeakTemplate = ['StartFraction, ', 'Over', ', EndFraction'];
-=======
     if(this.getFracDepth() > 1) this.mathspeakTemplate = ['StartNestedFraction,', 'NestedOver', ', EndNestedFraction'];
     else this.mathspeakTemplate = ['StartFraction,', 'Over', ', EndFraction'];
   };
@@ -471,7 +459,6 @@
       return cursor.parent.mathspeak();
     }
     return super_.mathspeak.apply(this, arguments);
->>>>>>> 21583097
   };
 
   _.getFracDepth = function() {
@@ -537,11 +524,7 @@
     + '</span>'
   ;
   _.textTemplate = ['sqrt(', ')'];
-<<<<<<< HEAD
-  _.mathspeakTemplate = ['StartRoot, ', ', EndRoot'];
-=======
   _.mathspeakTemplate = ['StartRoot,', ', EndRoot'];
->>>>>>> 21583097
   _.ariaLabel = 'root';
   _.parser = function() {
     return latexMathParser.optBlock.then(function(optBlock) {
@@ -643,14 +626,6 @@
   _.latex = function() {
     return '\\left'+this.sides[L].ctrlSeq+this.ends[L].latex()+'\\right'+this.sides[R].ctrlSeq;
   };
-<<<<<<< HEAD
-  _.mathspeak = function() {
-    var open = this.sides[L].ch, close = this.sides[R].ch;
-    if (open === '|' && close === '|') {
-      this.mathspeakTemplate = ['StartAbsoluteValue, ', ', EndAbsoluteValue'];
-      this.ariaLabel = 'absolute value';
-    }
-=======
   _.mathspeak = function(opts) {
     // TODO needs tests
     var open = this.sides[L].ch, close = this.sides[R].ch;
@@ -664,7 +639,6 @@
       else if (this.side === R) ch = this.textTemplate[1];
       return (this.side === L ? 'left ' : 'right ') + BRACKET_NAMES[ch];
     }
->>>>>>> 21583097
     else {
       this.mathspeakTemplate = ['left ' + BRACKET_NAMES[open]+',', ', right ' + BRACKET_NAMES[close]];
       this.ariaLabel = BRACKET_NAMES[open]+' block';
@@ -885,11 +859,7 @@
     + '</span>'
   ;
   _.textTemplate = ['choose(',',',')'];
-<<<<<<< HEAD
-  _.mathspeakTemplate = ['StartBinomial, ', 'Choose', ', EndBinomial'];
-=======
   _.mathspeakTemplate = ['StartBinomial,', 'Choose', ', EndBinomial'];
->>>>>>> 21583097
   _.ariaLabel = 'binomial';
 });
 
