/***************************
 * Commands and Operators.
 **************************/

var scale, // = function(jQ, x, y) { ... }
//will use a CSS 2D transform to scale the jQuery-wrapped HTML elements,
//or the filter matrix transform fallback for IE 5.5-8, or gracefully degrade to
//increasing the fontSize to match the vertical Y scaling factor.

//ideas from http://github.com/louisremi/jquery.transform.js
//see also http://msdn.microsoft.com/en-us/library/ms533014(v=vs.85).aspx

  forceIERedraw = noop,
  div = document.createElement('div'),
  div_style = div.style,
  transformPropNames = {
    transform:1,
    WebkitTransform:1,
    MozTransform:1,
    OTransform:1,
    msTransform:1
  },
  transformPropName;

for (var prop in transformPropNames) {
  if (prop in div_style) {
    transformPropName = prop;
    break;
  }
}

if (transformPropName) {
  scale = function(jQ, x, y) {
    jQ.css(transformPropName, 'scale('+x+','+y+')');
  };
}
else if ('filter' in div_style) { //IE 6, 7, & 8 fallback, see https://github.com/laughinghan/mathquill/wiki/Transforms
  forceIERedraw = function(el){ el.className = el.className; };
  scale = function(jQ, x, y) { //NOTE: assumes y > x
    x /= (1+(y-1)/2);
    jQ.css('fontSize', y + 'em');
    if (!jQ.hasClass('mq-matrixed-container')) {
      jQ.addClass('mq-matrixed-container')
      .wrapInner('<span class="mq-matrixed"></span>');
    }
    var innerjQ = jQ.children()
    .css('filter', 'progid:DXImageTransform.Microsoft'
        + '.Matrix(M11=' + x + ",SizingMethod='auto expand')"
    );
    function calculateMarginRight() {
      jQ.css('marginRight', (innerjQ.width()-1)*(x-1)/x + 'px');
    }
    calculateMarginRight();
    var intervalId = setInterval(calculateMarginRight);
    $(window).load(function() {
      clearTimeout(intervalId);
      calculateMarginRight();
    });
  };
}
else {
  scale = function(jQ, x, y) {
    jQ.css('fontSize', y + 'em');
  };
}

var Style = P(MathCommand, function(_, super_) {
  _.init = function(ctrlSeq, tagName, attrs) {
    super_.init.call(this, ctrlSeq, '<'+tagName+' '+attrs+'>&0</'+tagName+'>');
  };
});

//fonts
LatexCmds.mathrm = bind(Style, '\\mathrm', 'span', 'class="mq-roman mq-font"');
LatexCmds.mathit = bind(Style, '\\mathit', 'i', 'class="mq-font"');
LatexCmds.mathbf = bind(Style, '\\mathbf', 'b', 'class="mq-font"');
LatexCmds.mathsf = bind(Style, '\\mathsf', 'span', 'class="mq-sans-serif mq-font"');
LatexCmds.mathtt = bind(Style, '\\mathtt', 'span', 'class="mq-monospace mq-font"');
//text-decoration
LatexCmds.underline = bind(Style, '\\underline', 'span', 'class="mq-non-leaf mq-underline"');
LatexCmds.overline = LatexCmds.bar = bind(Style, '\\overline', 'span', 'class="mq-non-leaf mq-overline"');
LatexCmds.overrightarrow = bind(Style, '\\overrightarrow', 'span', 'class="mq-non-leaf mq-overarrow mq-arrow-right"');
LatexCmds.overleftarrow = bind(Style, '\\overleftarrow', 'span', 'class="mq-non-leaf mq-overarrow mq-arrow-left"');

// `\textcolor{color}{math}` will apply a color to the given math content, where
// `color` is any valid CSS Color Value (see [SitePoint docs][] (recommended),
// [Mozilla docs][], or [W3C spec][]).
//
// [SitePoint docs]: http://reference.sitepoint.com/css/colorvalues
// [Mozilla docs]: https://developer.mozilla.org/en-US/docs/CSS/color_value#Values
// [W3C spec]: http://dev.w3.org/csswg/css3-color/#colorunits
var TextColor = LatexCmds.textcolor = P(MathCommand, function(_, super_) {
  _.setColor = function(color) {
    this.color = color;
    this.htmlTemplate =
      '<span class="mq-textcolor" style="color:' + color + '">&0</span>';
  };
  _.latex = function() {
    return '\\textcolor{' + this.color + '}{' + this.blocks[0].latex() + '}';
  };
  _.parser = function() {
    var self = this;
    var optWhitespace = Parser.optWhitespace;
    var string = Parser.string;
    var regex = Parser.regex;

    return optWhitespace
      .then(string('{'))
      .then(regex(/^[#\w\s.,()%-]*/))
      .skip(string('}'))
      .then(function(color) {
        self.setColor(color);
        return super_.parser.call(self);
      })
    ;
  };
});

// Very similar to the \textcolor command, but will add the given CSS class.
// Usage: \class{classname}{math}
// Note regex that whitelists valid CSS classname characters:
// https://github.com/mathquill/mathquill/pull/191#discussion_r4327442
var Class = LatexCmds['class'] = P(MathCommand, function(_, super_) {
  _.parser = function() {
    var self = this, string = Parser.string, regex = Parser.regex;
    return Parser.optWhitespace
      .then(string('{'))
      .then(regex(/^[-\w\s\\\xA0-\xFF]*/))
      .skip(string('}'))
      .then(function(cls) {
        self.htmlTemplate = '<span class="mq-class '+cls+'">&0</span>';
        return super_.parser.call(self);
      })
    ;
  };
});

var SupSub = P(MathCommand, function(_, super_) {
  _.ctrlSeq = '_{...}^{...}';
  _.createLeftOf = function(cursor) {
    if (!cursor[L] && cursor.options.supSubsRequireOperand) return;
    return super_.createLeftOf.apply(this, arguments);
  };
  _.contactWeld = function(cursor) {
    // Look on either side for a SupSub, if one is found compare my
    // .sub, .sup with its .sub, .sup. If I have one that it doesn't,
    // then call .addBlock() on it with my block; if I have one that
    // it also has, then insert my block's children into its block,
    // unless my block has none, in which case insert the cursor into
    // its block (and not mine, I'm about to remove myself) in the case
    // I was just typed.
    // TODO: simplify

    // equiv. to [L, R].forEach(function(dir) { ... });
    for (var dir = L; dir; dir = (dir === L ? R : false)) {
      if (this[dir] instanceof SupSub) {
        // equiv. to 'sub sup'.split(' ').forEach(function(supsub) { ... });
        for (var supsub = 'sub'; supsub; supsub = (supsub === 'sub' ? 'sup' : false)) {
          var src = this[supsub], dest = this[dir][supsub];
          if (!src) continue;
          if (!dest) this[dir].addBlock(src.disown());
          else if (!src.isEmpty()) { // ins src children at -dir end of dest
            src.jQ.children().insAtDirEnd(-dir, dest.jQ);
            var children = src.children().disown();
            var pt = Point(dest, children.ends[R], dest.ends[L]);
            if (dir === L) children.adopt(dest, dest.ends[R], 0);
            else children.adopt(dest, 0, dest.ends[L]);
          }
          else var pt = Point(dest, 0, dest.ends[L]);
          this.placeCursor = (function(dest, src) { // TODO: don't monkey-patch
            return function(cursor) { cursor.insAtDirEnd(-dir, dest || src); };
          }(dest, src));
        }
        this.remove();
        if (cursor && cursor[L] === this) {
          if (dir === R && pt) {
            pt[L] ? cursor.insRightOf(pt[L]) : cursor.insAtLeftEnd(pt.parent);
          }
          else cursor.insRightOf(this[dir]);
        }
        break;
      }
    }
  };
  Options.p.charsThatBreakOutOfSupSub = '';
  _.finalizeTree = function() {
    this.ends[L].write = function(cursor, ch) {
      if (cursor.options.autoSubscriptNumerals && this === this.parent.sub) {
        if (ch === '_') return;
        var cmd = this.chToCmd(ch);
        if (cmd instanceof Symbol) cursor.deleteSelection();
        else cursor.clearSelection().insRightOf(this.parent);
        return cmd.createLeftOf(cursor.show());
      }
      if (cursor[L] && !cursor[R] && !cursor.selection
          && cursor.options.charsThatBreakOutOfSupSub.indexOf(ch) > -1) {
        cursor.insRightOf(this.parent);
      }
      MathBlock.p.write.apply(this, arguments);
    };
  };
  _.moveTowards = function(dir, cursor, updown) {
    if (cursor.options.autoSubscriptNumerals && !this.sup) {
      cursor.insDirOf(dir, this);
    }
    else super_.moveTowards.apply(this, arguments);
  };
  _.deleteTowards = function(dir, cursor) {
    if (cursor.options.autoSubscriptNumerals && this.sub) {
      var cmd = this.sub.ends[-dir];
      if (cmd instanceof Symbol) cmd.remove();
      else if (cmd) cmd.deleteTowards(dir, cursor.insAtDirEnd(-dir, this.sub));

      // TODO: factor out a .removeBlock() or something
      if (this.sub.isEmpty()) {
        this.sub.deleteOutOf(L, cursor.insAtLeftEnd(this.sub));
        if (this.sup) cursor.insDirOf(-dir, this);
        // Note `-dir` because in e.g. x_1^2| want backspacing (leftward)
        // to delete the 1 but to end up rightward of x^2; with non-negated
        // `dir` (try it), the cursor appears to have gone "through" the ^2.
      }
    }
    else super_.deleteTowards.apply(this, arguments);
  };
  _.latex = function() {
    function latex(prefix, block) {
      var l = block && block.latex();
      return block ? prefix + (l.length === 1 ? l : '{' + (l || ' ') + '}') : '';
    }
    return latex('_', this.sub) + latex('^', this.sup);
  };
  _.addBlock = function(block) {
    if (this.supsub === 'sub') {
      this.sup = this.upInto = this.sub.upOutOf = block;
      block.adopt(this, this.sub, 0).downOutOf = this.sub;
      block.jQ = $('<span class="mq-sup"/>').append(block.jQ.children())
        .attr(mqBlockId, block.id).prependTo(this.jQ);
    }
    else {
      this.sub = this.downInto = this.sup.downOutOf = block;
      block.adopt(this, 0, this.sup).upOutOf = this.sup;
      block.jQ = $('<span class="mq-sub"></span>').append(block.jQ.children())
        .attr(mqBlockId, block.id).appendTo(this.jQ.removeClass('mq-sup-only'));
      this.jQ.append('<span style="display:inline-block;width:0">&#8203;</span>');
    }
    // like 'sub sup'.split(' ').forEach(function(supsub) { ... });
    for (var i = 0; i < 2; i += 1) (function(cmd, supsub, oppositeSupsub, updown) {
      cmd[supsub].deleteOutOf = function(dir, cursor) {
        cursor.insDirOf((this[dir] ? -dir : dir), this.parent);
        if (!this.isEmpty()) {
          var end = this.ends[dir];
          this.children().disown()
            .withDirAdopt(dir, cursor.parent, cursor[dir], cursor[-dir])
            .jQ.insDirOf(-dir, cursor.jQ);
          cursor[-dir] = end;
        }
        cmd.supsub = oppositeSupsub;
        delete cmd[supsub];
        delete cmd[updown+'Into'];
        cmd[oppositeSupsub][updown+'OutOf'] = insLeftOfMeUnlessAtEnd;
        delete cmd[oppositeSupsub].deleteOutOf;
        if (supsub === 'sub') $(cmd.jQ.addClass('mq-sup-only')[0].lastChild).remove();
        this.remove();
      };
    }(this, 'sub sup'.split(' ')[i], 'sup sub'.split(' ')[i], 'down up'.split(' ')[i]));
  };
});

function insLeftOfMeUnlessAtEnd(cursor) {
  // cursor.insLeftOf(cmd), unless cursor at the end of block, and every
  // ancestor cmd is at the end of every ancestor block
  var cmd = this.parent, ancestorCmd = cursor;
  do {
    if (ancestorCmd[R]) return cursor.insLeftOf(cmd);
    ancestorCmd = ancestorCmd.parent.parent;
  } while (ancestorCmd !== cmd);
  cursor.insRightOf(cmd);
}

LatexCmds.subscript =
LatexCmds._ = P(SupSub, function(_, super_) {
  _.supsub = 'sub';
  _.htmlTemplate =
      '<span class="mq-supsub mq-non-leaf">'
    +   '<span class="mq-sub">&0</span>'
    +   '<span style="display:inline-block;width:0">&#8203;</span>'
    + '</span>'
  ;
  _.textTemplate = [ '_' ];
  _.mathspeakTemplate = [ 'Subscript, ', ', Baseline'];
  _.ariaLabel = 'subscript';
  _.finalizeTree = function() {
    this.downInto = this.sub = this.ends[L];
    this.sub.upOutOf = insLeftOfMeUnlessAtEnd;
    super_.finalizeTree.call(this);
  };
});

LatexCmds.superscript =
LatexCmds.supscript =
LatexCmds['^'] = P(SupSub, function(_, super_) {
  _.supsub = 'sup';
  _.htmlTemplate =
      '<span class="mq-supsub mq-non-leaf mq-sup-only">'
    +   '<span class="mq-sup">&0</span>'
    + '</span>'
  ;
  _.textTemplate = [ '^' ];
  _.mathspeakTemplate = [ 'Superscript, ', ', Baseline'];
  _.ariaLabel = 'superscript';
  _.finalizeTree = function() {
    this.upInto = this.sup = this.ends[R];
    this.sup.downOutOf = insLeftOfMeUnlessAtEnd;
    super_.finalizeTree.call(this);
  };
});

var SummationNotation = P(MathCommand, function(_, super_) {
  _.init = function(ch, html) {
    var htmlTemplate =
      '<span class="mq-large-operator mq-non-leaf">'
    +   '<span class="mq-to"><span>&1</span></span>'
    +   '<big>'+html+'</big>'
    +   '<span class="mq-from"><span>&0</span></span>'
    + '</span>'
    ;
    Symbol.prototype.init.call(this, ch, htmlTemplate);
  };
  _.createLeftOf = function(cursor) {
    super_.createLeftOf.apply(this, arguments);
    if (cursor.options.sumStartsWithNEquals) {
      Letter('n').createLeftOf(cursor);
      Equality().createLeftOf(cursor);
    }
  };
  _.latex = function() {
    function simplify(latex) {
      return latex.length === 1 ? latex : '{' + (latex || ' ') + '}';
    }
    return this.ctrlSeq + '_' + simplify(this.ends[L].latex()) +
      '^' + simplify(this.ends[R].latex());
  };
  _.parser = function() {
    var string = Parser.string;
    var optWhitespace = Parser.optWhitespace;
    var succeed = Parser.succeed;
    var block = latexMathParser.block;

    var self = this;
    var blocks = self.blocks = [ MathBlock(), MathBlock() ];
    for (var i = 0; i < blocks.length; i += 1) {
      blocks[i].adopt(self, self.ends[R], 0);
    }

    return optWhitespace.then(string('_').or(string('^'))).then(function(supOrSub) {
      var child = blocks[supOrSub === '_' ? 0 : 1];
      return block.then(function(block) {
        block.children().adopt(child, child.ends[R], 0);
        return succeed(self);
      });
    }).many().result(self);
  };
  _.finalizeTree = function() {
    this.downInto = this.ends[L];
    this.upInto = this.ends[R];
    this.ends[L].upOutOf = this.ends[R];
    this.ends[R].downOutOf = this.ends[L];
  };
});

LatexCmds['∏'] =
LatexCmds.sum =
LatexCmds.summation = bind(SummationNotation,'\\sum ','&sum;');

LatexCmds['∑'] =
LatexCmds.prod =
LatexCmds.product = bind(SummationNotation,'\\prod ','&prod;');

LatexCmds.coprod =
LatexCmds.coproduct = bind(SummationNotation,'\\coprod ','&#8720;');

LatexCmds['∫'] =
LatexCmds['int'] =
<<<<<<< HEAD
LatexCmds.integral = bind(Symbol,'\\int ','<big>&int;</big>', 'integral');
=======
LatexCmds.integral = P(SummationNotation, function(_, super_) {
  _.init = function() {
    var htmlTemplate =
      '<span class="mq-int mq-non-leaf">'
    +   '<big>&int;</big>'
    +   '<span class="mq-supsub mq-non-leaf">'
    +     '<span class="mq-sup"><span class="mq-sup-inner">&1</span></span>'
    +     '<span class="mq-sub">&0</span>'
    +     '<span style="display:inline-block;width:0">&#8203</span>'
    +   '</span>'
    + '</span>'
    ;
    Symbol.prototype.init.call(this, '\\int ', htmlTemplate);
  };
  // FIXME: refactor rather than overriding
  _.createLeftOf = MathCommand.p.createLeftOf;
});
>>>>>>> e4d530fa

var Fraction =
LatexCmds.frac =
LatexCmds.dfrac =
LatexCmds.cfrac =
LatexCmds.fraction = P(MathCommand, function(_, super_) {
  _.ctrlSeq = '\\frac';
  _.htmlTemplate =
      '<span class="mq-fraction mq-non-leaf">'
    +   '<span class="mq-numerator">&0</span>'
    +   '<span class="mq-denominator">&1</span>'
    +   '<span style="display:inline-block;width:0">&#8203;</span>'
    + '</span>'
  ;
  _.textTemplate = ['(', ')/(', ')'];
  _.finalizeTree = function() {
    this.upInto = this.ends[R].upOutOf = this.ends[L];
    this.downInto = this.ends[L].downOutOf = this.ends[R];
    this.ends[L].ariaLabel = 'numerator';
    this.ends[R].ariaLabel = 'denominator';
    if(this.getFracDepth() > 1) this.mathspeakTemplate = ['StartNestedFraction, ', 'NestedOver', ', EndNestedFraction'];
    else this.mathspeakTemplate = ['StartFraction, ', 'Over', ', EndFraction'];
  };

  _.getFracDepth = function() {
    var level = 0;
    var walkUp = function(item, level) {
      if(item instanceof Node && item.ctrlSeq && item.ctrlSeq.toLowerCase().search('frac') >= 0) level += 1;
      if(item.parent) return walkUp(item.parent, level);
      else return level;
    };
    return walkUp(this, level);
  };
});

var LiveFraction =
LatexCmds.over =
CharCmds['/'] = P(Fraction, function(_, super_) {
  _.createLeftOf = function(cursor) {
    if (!this.replacedFragment) {
      var leftward = cursor[L];
      while (leftward &&
        !(
          leftward instanceof BinaryOperator ||
          leftward instanceof (LatexCmds.text || noop) ||
          leftward instanceof SummationNotation ||
          leftward.ctrlSeq === '\\ ' ||
          /^[,;:]$/.test(leftward.ctrlSeq)
        ) //lookbehind for operator
      ) leftward = leftward[L];

      if (leftward instanceof SummationNotation && leftward[R] instanceof SupSub) {
        leftward = leftward[R];
        if (leftward[R] instanceof SupSub && leftward[R].ctrlSeq != leftward.ctrlSeq)
          leftward = leftward[R];
      }

      if (leftward !== cursor[L]) {
        this.replaces(Fragment(leftward[R] || cursor.parent.ends[L], cursor[L]));
        cursor[L] = leftward;
      }
    }
    super_.createLeftOf.call(this, cursor);
  };
});

var SquareRoot =
LatexCmds.sqrt =
LatexCmds['√'] = P(MathCommand, function(_, super_) {
  _.ctrlSeq = '\\sqrt';
  _.htmlTemplate =
      '<span class="mq-non-leaf">'
    +   '<span class="mq-scaled mq-sqrt-prefix">&radic;</span>'
    +   '<span class="mq-non-leaf mq-sqrt-stem">&0</span>'
    + '</span>'
  ;
  _.textTemplate = ['sqrt(', ')'];
  _.mathspeakTemplate = ['StartRoot, ', ', EndRoot'];
  _.ariaLabel = 'root';
  _.parser = function() {
    return latexMathParser.optBlock.then(function(optBlock) {
      return latexMathParser.block.map(function(block) {
        var nthroot = NthRoot();
        nthroot.blocks = [ optBlock, block ];
        optBlock.adopt(nthroot, 0, 0);
        block.adopt(nthroot, optBlock, 0);
        return nthroot;
      });
    }).or(super_.parser.call(this));
  };
  _.reflow = function() {
    var block = this.ends[R].jQ;
    scale(block.prev(), 1, block.innerHeight()/+block.css('fontSize').slice(0,-2) - .1);
  };
});

var Vec = LatexCmds.vec = P(MathCommand, function(_, super_) {
  _.ctrlSeq = '\\vec';
  _.htmlTemplate =
      '<span class="mq-non-leaf">'
    +   '<span class="mq-vector-prefix">&rarr;</span>'
    +   '<span class="mq-vector-stem">&0</span>'
    + '</span>'
  ;
  _.textTemplate = ['vec(', ')'];
});

var NthRoot =
LatexCmds.nthroot = P(SquareRoot, function(_, super_) {
  _.htmlTemplate =
      '<sup class="mq-nthroot mq-non-leaf">&0</sup>'
    + '<span class="mq-scaled">'
    +   '<span class="mq-sqrt-prefix mq-scaled">&radic;</span>'
    +   '<span class="mq-sqrt-stem mq-non-leaf">&1</span>'
    + '</span>'
  ;
  _.textTemplate = ['sqrt[', '](', ')'];
  _.latex = function() {
    return '\\sqrt['+this.ends[L].latex()+']{'+this.ends[R].latex()+'}';
  };
});

function DelimsMixin(_, super_) {
  _.jQadd = function() {
    super_.jQadd.apply(this, arguments);
    this.delimjQs = this.jQ.children(':first').add(this.jQ.children(':last'));
    this.contentjQ = this.jQ.children(':eq(1)');
  };
  _.reflow = function() {
    var height = this.contentjQ.outerHeight()
                 / parseFloat(this.contentjQ.css('fontSize'));
    scale(this.delimjQs, min(1 + .2*(height - 1), 1.2), 1.2*height);
  };
}

// Round/Square/Curly/Angle Brackets (aka Parens/Brackets/Braces)
//   first typed as one-sided bracket with matching "ghost" bracket at
//   far end of current block, until you type an opposing one
var Bracket = P(P(MathCommand, DelimsMixin), function(_, super_) {
  _.init = function(side, open, close, ctrlSeq, end) {
    super_.init.call(this, '\\left'+ctrlSeq, undefined, [open, close]);
    this.side = side;
    this.sides = {};
    this.sides[L] = { ch: open, ctrlSeq: ctrlSeq };
    this.sides[R] = { ch: close, ctrlSeq: end };
  };
  _.numBlocks = function() { return 1; };
  _.html = function() { // wait until now so that .side may
    this.htmlTemplate = // be set by createLeftOf or parser
        '<span class="mq-non-leaf">'
      +   '<span class="mq-scaled mq-paren'+(this.side === R ? ' mq-ghost' : '')+'">'
      +     this.sides[L].ch
      +   '</span>'
      +   '<span class="mq-non-leaf">&0</span>'
      +   '<span class="mq-scaled mq-paren'+(this.side === L ? ' mq-ghost' : '')+'">'
      +     this.sides[R].ch
      +   '</span>'
      + '</span>'
    ;
    return super_.html.call(this);
  };
  _.latex = function() {
    return '\\left'+this.sides[L].ctrlSeq+this.ends[L].latex()+'\\right'+this.sides[R].ctrlSeq;
  };
  _.mathspeak = function() {
    var open = this.sides[L].ch, close = this.sides[R].ch;
    if (open === '|' && close === '|') {
      this.mathspeakTemplate = ['StartAbsoluteValue, ', ', EndAbsoluteValue'];
      this.ariaLabel = 'absolute value';
    }
    else {
      this.mathspeakTemplate = ['left ' + BRACKET_NAMES[open]+',', ', right ' + BRACKET_NAMES[close]];
      this.ariaLabel = BRACKET_NAMES[open]+' block';
    }
    return super_.mathspeak.call(this);
  };
  _.oppBrack = function(opts, node, expectedSide) {
    // return node iff it's a 1-sided bracket of expected side (if any, may be
    // undefined), and of opposite side from me if I'm not a pipe
    return node instanceof Bracket && node.side && node.side !== -expectedSide
      && (this.sides[this.side].ch === '|' || node.side === -this.side)
      && (!opts.restrictMismatchedBrackets
        || OPP_BRACKS[this.sides[this.side].ch] === node.sides[node.side].ch
        || { '(': ']', '[': ')' }[this.sides[L].ch] === node.sides[R].ch) && node;
  };
  _.closeOpposing = function(brack) {
    brack.side = 0;
    brack.sides[this.side] = this.sides[this.side]; // copy over my info (may be
    brack.delimjQs.eq(this.side === L ? 0 : 1) // mismatched, like [a, b))
      .removeClass('mq-ghost').html(this.sides[this.side].ch);
  };
  _.createLeftOf = function(cursor) {
    if (!this.replacedFragment) { // unless wrapping seln in brackets,
        // check if next to or inside an opposing one-sided bracket
        // (must check both sides 'cos I might be a pipe)
      var opts = cursor.options;
      var brack = this.oppBrack(opts, cursor[L], L)
                  || this.oppBrack(opts, cursor[R], R)
                  || this.oppBrack(opts, cursor.parent.parent);
    }
    if (brack) {
      var side = this.side = -brack.side; // may be pipe with .side not yet set
      this.closeOpposing(brack);
      if (brack === cursor.parent.parent && cursor[side]) { // move the stuff between
        Fragment(cursor[side], cursor.parent.ends[side], -side) // me and ghost outside
          .disown().withDirAdopt(-side, brack.parent, brack, brack[side])
          .jQ.insDirOf(side, brack.jQ);
        brack.bubble('reflow');
      }
    }
    else {
      brack = this, side = brack.side;
      if (brack.replacedFragment) brack.side = 0; // wrapping seln, don't be one-sided
      else if (cursor[-side]) { // elsewise, auto-expand so ghost is at far end
        brack.replaces(Fragment(cursor[-side], cursor.parent.ends[-side], side));
        cursor[-side] = 0;
      }
      super_.createLeftOf.call(brack, cursor);
    }
    if (side === L) cursor.insAtLeftEnd(brack.ends[L]);
    else cursor.insRightOf(brack);
  };
  _.placeCursor = noop;
  _.unwrap = function() {
    this.ends[L].children().disown().adopt(this.parent, this, this[R])
      .jQ.insertAfter(this.jQ);
    this.remove();
  };
  _.deleteSide = function(side, outward, cursor) {
    var parent = this.parent, sib = this[side], farEnd = parent.ends[side];

    if (side === this.side) { // deleting non-ghost of one-sided bracket, unwrap
      this.unwrap();
      sib ? cursor.insDirOf(-side, sib) : cursor.insAtDirEnd(side, parent);
      return;
    }

    var opts = cursor.options, wasSolid = !this.side;
    this.side = -side;
    // if deleting like, outer close-brace of [(1+2)+3} where inner open-paren
    if (this.oppBrack(opts, this.ends[L].ends[this.side], side)) { // is ghost,
      this.closeOpposing(this.ends[L].ends[this.side]); // then become [1+2)+3
      var origEnd = this.ends[L].ends[side];
      this.unwrap();
      if (origEnd.siblingCreated) origEnd.siblingCreated(cursor.options, side);
      sib ? cursor.insDirOf(-side, sib) : cursor.insAtDirEnd(side, parent);
    }
    else { // if deleting like, inner close-brace of ([1+2}+3) where outer
      if (this.oppBrack(opts, this.parent.parent, side)) { // open-paren is
        this.parent.parent.closeOpposing(this); // ghost, then become [1+2+3)
        this.parent.parent.unwrap();
      } // else if deleting outward from a solid pair, unwrap
      else if (outward && wasSolid) {
        this.unwrap();
        sib ? cursor.insDirOf(-side, sib) : cursor.insAtDirEnd(side, parent);
        return;
      }
      else { // else deleting just one of a pair of brackets, become one-sided
        this.sides[side] = { ch: OPP_BRACKS[this.sides[this.side].ch],
                             ctrlSeq: OPP_BRACKS[this.sides[this.side].ctrlSeq] };
        this.delimjQs.removeClass('mq-ghost')
          .eq(side === L ? 0 : 1).addClass('mq-ghost').html(this.sides[side].ch);
      }
      if (sib) { // auto-expand so ghost is at far end
        var origEnd = this.ends[L].ends[side];
        Fragment(sib, farEnd, -side).disown()
          .withDirAdopt(-side, this.ends[L], origEnd, 0)
          .jQ.insAtDirEnd(side, this.ends[L].jQ.removeClass('mq-empty'));
        if (origEnd.siblingCreated) origEnd.siblingCreated(cursor.options, side);
        cursor.insDirOf(-side, sib);
      } // didn't auto-expand, cursor goes just outside or just inside parens
      else (outward ? cursor.insDirOf(side, this)
                    : cursor.insAtDirEnd(side, this.ends[L]));
    }
  };
  _.deleteTowards = function(dir, cursor) {
    this.deleteSide(-dir, false, cursor);
  };
  _.finalizeTree = function() {
    this.ends[L].deleteOutOf = function(dir, cursor) {
      this.parent.deleteSide(dir, true, cursor);
    };
    // FIXME HACK: after initial creation/insertion, finalizeTree would only be
    // called if the paren is selected and replaced, e.g. by LiveFraction
    this.finalizeTree = this.intentionalBlur = function() {
      this.delimjQs.eq(this.side === L ? 1 : 0).removeClass('mq-ghost');
      this.side = 0;
    };
  };
  _.siblingCreated = function(opts, dir) { // if something typed between ghost and far
    if (dir === -this.side) this.finalizeTree(); // end of its block, solidify
  };
});

var OPP_BRACKS = {
  '(': ')',
  ')': '(',
  '[': ']',
  ']': '[',
  '{': '}',
  '}': '{',
  '\\{': '\\}',
  '\\}': '\\{',
  '&lang;': '&rang;',
  '&rang;': '&lang;',
  '\\langle ': '\\rangle ',
  '\\rangle ': '\\langle ',
  '|': '|'
};

var BRACKET_NAMES = {
  '&lang;': 'angle-bracket',
  '&rang;': 'angle-bracket',
  '|': 'pipe'
};

function bindCharBracketPair(open, ctrlSeq, name) {
  var ctrlSeq = ctrlSeq || open, close = OPP_BRACKS[open], end = OPP_BRACKS[ctrlSeq];
  CharCmds[open] = bind(Bracket, L, open, close, ctrlSeq, end);
  CharCmds[close] = bind(Bracket, R, open, close, ctrlSeq, end);
  BRACKET_NAMES[open] = BRACKET_NAMES[close] = name;
}
bindCharBracketPair('(', null, 'parenthesis');
bindCharBracketPair('[', null, 'bracket');
bindCharBracketPair('{', '\\{', 'brace');
LatexCmds.langle = bind(Bracket, L, '&lang;', '&rang;', '\\langle ', '\\rangle ');
LatexCmds.rangle = bind(Bracket, R, '&lang;', '&rang;', '\\langle ', '\\rangle ');
CharCmds['|'] = bind(Bracket, L, '|', '|', '|', '|');


LatexCmds.left = P(MathCommand, function(_) {
  _.parser = function() {
    var regex = Parser.regex;
    var string = Parser.string;
    var succeed = Parser.succeed;
    var optWhitespace = Parser.optWhitespace;

    return optWhitespace.then(regex(/^(?:[([|]|\\\{)/))
      .then(function(ctrlSeq) { // TODO: \langle, \rangle
        var open = (ctrlSeq.charAt(0) === '\\' ? ctrlSeq.slice(1) : ctrlSeq);
        return latexMathParser.then(function (block) {
          return string('\\right').skip(optWhitespace)
            .then(regex(/^(?:[\])|]|\\\})/)).map(function(end) {
              var close = (end.charAt(0) === '\\' ? end.slice(1) : end);
              var cmd = Bracket(0, open, close, ctrlSeq, end);
              cmd.blocks = [ block ];
              block.adopt(cmd, 0, 0);
              return cmd;
            })
          ;
        });
      })
    ;
  };
});

LatexCmds.right = P(MathCommand, function(_) {
  _.parser = function() {
    return Parser.fail('unmatched \\right');
  };
});

var Binomial =
LatexCmds.binom =
LatexCmds.binomial = P(P(MathCommand, DelimsMixin), function(_, super_) {
  _.ctrlSeq = '\\binom';
  _.htmlTemplate =
      '<span class="mq-non-leaf">'
    +   '<span class="mq-paren mq-scaled">(</span>'
    +   '<span class="mq-non-leaf">'
    +     '<span class="mq-array mq-non-leaf">'
    +       '<span>&0</span>'
    +       '<span>&1</span>'
    +     '</span>'
    +   '</span>'
    +   '<span class="mq-paren mq-scaled">)</span>'
    + '</span>'
  ;
  _.textTemplate = ['choose(',',',')'];
  _.mathspeakTemplate = ['StartBinomial, ', 'Choose', ', EndBinomial'];
  _.ariaLabel = 'binomial';
});

var Choose =
LatexCmds.choose = P(Binomial, function(_) {
  _.createLeftOf = LiveFraction.prototype.createLeftOf;
});

LatexCmds.editable = // backcompat with before cfd3620 on #233
LatexCmds.MathQuillMathField = P(MathCommand, function(_, super_) {
  _.ctrlSeq = '\\MathQuillMathField';
  _.htmlTemplate =
      '<span class="mq-editable-field">'
    +   '<span class="mq-root-block">&0</span>'
    + '</span>'
  ;
  _.parser = function() {
    var self = this,
      string = Parser.string, regex = Parser.regex, succeed = Parser.succeed;
    return string('[').then(regex(/^[a-z][a-z0-9]*/i)).skip(string(']'))
      .map(function(name) { self.name = name; }).or(succeed())
      .then(super_.parser.call(self));
  };
  _.finalizeTree = function() {
    var ctrlr = Controller(this.ends[L], this.jQ, Options());
    ctrlr.KIND_OF_MQ = 'MathField';
    ctrlr.editable = true;
    ctrlr.createTextarea();
    ctrlr.editablesTextareaEvents();
    ctrlr.cursor.insAtRightEnd(ctrlr.root);
    RootBlockMixin(ctrlr.root);
  };
  _.registerInnerField = function(innerFields, MathField) {
    innerFields.push(innerFields[this.name] = MathField(this.ends[L].controller));
  };
  _.latex = function(){ return this.ends[L].latex(); };
  _.text = function(){ return this.ends[L].text(); };
});

// Embed arbitrary things
// Probably the closest DOM analogue would be an iframe?
// From MathQuill's perspective, it's a Symbol, it can be
// anywhere and the cursor can go around it but never in it.
// Create by calling public API method .dropEmbedded(),
// or by calling the global public API method .registerEmbed()
// and rendering LaTeX like \embed{registeredName} (see test).
var Embed = LatexCmds.embed = P(Symbol, function(_, super_) {
  _.setOptions = function(options) {
    function noop () { return ""; }
    this.text = options.text || noop;
    this.htmlTemplate = options.htmlString || "";
    this.latex = options.latex || noop;
    return this;
  };
  _.parser = function() {
    var self = this;
      string = Parser.string, regex = Parser.regex, succeed = Parser.succeed;
    return string('{').then(regex(/^[a-z][a-z0-9]*/i)).skip(string('}'))
      .then(function(name) {
        // the chars allowed in the optional data block are arbitrary other than
        // excluding curly braces and square brackets (which'd be too confusing)
        return string('[').then(regex(/^[-\w\s]*/)).skip(string(']'))
          .or(succeed()).map(function(data) {
            return self.setOptions(EMBEDS[name](data));
          })
        ;
      })
    ;
  };
});<|MERGE_RESOLUTION|>--- conflicted
+++ resolved
@@ -381,9 +381,6 @@
 
 LatexCmds['∫'] =
 LatexCmds['int'] =
-<<<<<<< HEAD
-LatexCmds.integral = bind(Symbol,'\\int ','<big>&int;</big>', 'integral');
-=======
 LatexCmds.integral = P(SummationNotation, function(_, super_) {
   _.init = function() {
     var htmlTemplate =
@@ -396,13 +393,11 @@
     +   '</span>'
     + '</span>'
     ;
-    Symbol.prototype.init.call(this, '\\int ', htmlTemplate);
+    Symbol.prototype.init.call(this, '\\int ', htmlTemplate, 'integral');
   };
   // FIXME: refactor rather than overriding
   _.createLeftOf = MathCommand.p.createLeftOf;
 });
->>>>>>> e4d530fa
-
 var Fraction =
 LatexCmds.frac =
 LatexCmds.dfrac =
