--- conflicted
+++ resolved
@@ -144,11 +144,7 @@
 var SupSub = P(MathCommand, function(_, super_) {
   _.ctrlSeq = '_{...}^{...}';
   _.createLeftOf = function(cursor) {
-<<<<<<< HEAD
-    if (!cursor[L] && !this.replacedFragment && cursor.options.supSubsRequireOperand) return;
-=======
     if (!this.replacedFragment && !cursor[L] && cursor.options.supSubsRequireOperand) return;
->>>>>>> 28915eef
     return super_.createLeftOf.apply(this, arguments);
   };
   _.contactWeld = function(cursor) {
