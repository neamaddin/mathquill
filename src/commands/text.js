/*************************************************
 * Abstract classes of text blocks
 ************************************************/

/**
 * Blocks of plain text, with one or two TextPiece's as children.
 * Represents flat strings of typically serif-font Roman characters, as
 * opposed to hierchical, nested, tree-structured math.
 * Wraps a single HTMLSpanElement.
 */
var TextBlock = P(Node, function(_, super_) {
  _.ctrlSeq = '\\text';
  _.ariaLabel = 'Text';

  _.replaces = function(replacedText) {
    if (replacedText instanceof Fragment)
      this.replacedText = replacedText.remove().jQ.text();
    else if (typeof replacedText === 'string')
      this.replacedText = replacedText;
  };

  _.jQadd = function(jQ) {
    super_.jQadd.call(this, jQ);
    if (this.ends[L]) this.ends[L].jQadd(this.jQ[0].firstChild);
  };

  _.createLeftOf = function(cursor) {
    var textBlock = this;
    super_.createLeftOf.call(this, cursor);

<<<<<<< HEAD
    cursor.insAtRightEnd(textBlock);

    if (textBlock.replacedText)
      for (var i = 0; i < textBlock.replacedText.length; i += 1)
        textBlock.write(cursor, textBlock.replacedText.charAt(i));

    if (textBlock[R].siblingCreated) textBlock[R].siblingCreated(cursor.options, L);
    if (textBlock[L].siblingCreated) textBlock[L].siblingCreated(cursor.options, R);
    textBlock.bubble('reflow');
=======
    if (textBlock[R].siblingCreated) textBlock[R].siblingCreated(cursor.options, L);
    if (textBlock[L].siblingCreated) textBlock[L].siblingCreated(cursor.options, R);
    textBlock.bubble(function (node) { node.reflow(); });

    cursor.insAtRightEnd(textBlock);

    // TODO needs tests
    if (textBlock.replacedText) textBlock.write(cursor, textBlock.replacedText);
>>>>>>> 7612cc59
  };

  _.parser = function() {
    var textBlock = this;

    // TODO: correctly parse text mode
    var string = Parser.string;
    var regex = Parser.regex;
    var optWhitespace = Parser.optWhitespace;
    return optWhitespace
      .then(string('{')).then(regex(/^[^}]*/)).skip(string('}'))
      .map(function(text) {
        if (text.length === 0) return Fragment();

        TextPiece(text).adopt(textBlock, 0, 0);
        return textBlock;
      })
    ;
  };

  _.textContents = function() {
    return this.foldChildren('', function(text, child) {
      return text + child.text;
    });
  };
  _.text = function() { return '"' + this.textContents() + '"'; };
  _.latex = function() {
    var contents = this.textContents();
    if (contents.length === 0) return '';
<<<<<<< HEAD
    return '\\text{' + contents.replace(/\\/g, '\\backslash ').replace(/[{}]/g, '\\$&') + '}';
=======
    return this.ctrlSeq + '{' + contents + '}';
>>>>>>> 7612cc59
  };
  _.html = function() {
    return (
        '<span class="mq-text-mode" mathquill-command-id='+this.id+'>'
      +   this.textContents()
      + '</span>'
    );
  };
  _.mathspeakTemplate = ['Start'+_.ariaLabel, 'End'+_.ariaLabel];
  _.mathspeak = function(opts) {
    if (opts && opts.ignoreShorthand) {
      return this.mathspeakTemplate[0]+', '+this.textContents() +', '+this.mathspeakTemplate[1]
    } else {
      return this.textContents();
    }
  };
  _.isTextBlock = function() {
    return true;
  };

  // editability methods: called by the cursor for editing, cursor movements,
  // and selection of the MathQuill tree, these all take in a direction and
  // the cursor
  _.moveTowards = function(dir, cursor) {
    cursor.insAtDirEnd(-dir, this);
    aria.queueDirEndOf(-dir).queue(cursor.parent, true);
  };
  _.moveOutOf = function(dir, cursor) {
    cursor.insDirOf(dir, this);
    aria.queueDirOf(dir).queue(this);
  };
  _.unselectInto = _.moveTowards;

  // TODO: make these methods part of a shared mixin or something.
  _.selectTowards = MathCommand.prototype.selectTowards;
  _.deleteTowards = MathCommand.prototype.deleteTowards;

  _.selectOutOf = function(dir, cursor) {
    cursor.insDirOf(dir, this);
  };
  _.deleteOutOf = function(dir, cursor) {
    // backspace and delete at ends of block don't unwrap
    if (this.isEmpty()) cursor.insRightOf(this);
  };
  _.write = function(cursor, ch) {
    cursor.show().deleteSelection();

    if (ch !== '$') {
      if (!cursor[L]) TextPiece(ch).createLeftOf(cursor);
      else cursor[L].appendText(ch);
    }
    else if (this.isEmpty()) {
      cursor.insRightOf(this);
      VanillaSymbol('\\$','$').createLeftOf(cursor);
    }
    else if (!cursor[R]) cursor.insRightOf(this);
    else if (!cursor[L]) cursor.insLeftOf(this);
    else { // split apart
      var leftBlock = TextBlock();
      var leftPc = this.ends[L];
      leftPc.disown().jQ.detach();
      leftPc.adopt(leftBlock, 0, 0);

      cursor.insLeftOf(this);
      super_.createLeftOf.call(leftBlock, cursor); // micro-optimization, not for correctness
    }
<<<<<<< HEAD
    this.bubble('reflow');
  };
  _.writeLatex = function(cursor, latex) {
    if (!cursor[L]) TextPiece(latex).createLeftOf(cursor);
    else cursor[L].appendText(latex);
    this.bubble('reflow');
=======
    // TODO needs tests
    aria.alert(ch);
>>>>>>> 7612cc59
  };

  _.seek = function(pageX, cursor) {
    cursor.hide();
    var textPc = fuseChildren(this);

    // insert cursor at approx position in DOMTextNode
    var avgChWidth = this.jQ.width()/this.text.length;
    var approxPosition = Math.round((pageX - this.jQ.offset().left)/avgChWidth);
    if (approxPosition <= 0) cursor.insAtLeftEnd(this);
    else if (approxPosition >= textPc.text.length) cursor.insAtRightEnd(this);
    else cursor.insLeftOf(textPc.splitRight(approxPosition));

    // move towards mousedown (pageX)
    var displ = pageX - cursor.show().offset().left; // displacement
    var dir = displ && displ < 0 ? L : R;
    var prevDispl = dir;
    // displ * prevDispl > 0 iff displacement direction === previous direction
    while (cursor[dir] && displ * prevDispl > 0) {
      cursor[dir].moveTowards(dir, cursor);
      prevDispl = displ;
      displ = pageX - cursor.offset().left;
    }
    if (dir*displ < -dir*prevDispl) cursor[-dir].moveTowards(-dir, cursor);

    if (!cursor.anticursor) {
      // about to start mouse-selecting, the anticursor is gonna get put here
      this.anticursorPosition = cursor[L] && cursor[L].text.length;
      // ^ get it? 'cos if there's no cursor[L], it's 0... I'm a terrible person.
    }
    else if (cursor.anticursor.parent === this) {
      // mouse-selecting within this TextBlock, re-insert the anticursor
      var cursorPosition = cursor[L] && cursor[L].text.length;;
      if (this.anticursorPosition === cursorPosition) {
        cursor.anticursor = Point.copy(cursor);
      }
      else {
        if (this.anticursorPosition < cursorPosition) {
          var newTextPc = cursor[L].splitRight(this.anticursorPosition);
          cursor[L] = newTextPc;
        }
        else {
          var newTextPc = cursor[R].splitRight(this.anticursorPosition - cursorPosition);
        }
        cursor.anticursor = Point(this, newTextPc[L], newTextPc);
      }
    }
  };

  _.blur = function(cursor) {
    MathBlock.prototype.blur.call(this);
    if (!cursor) return;
    if (this.textContents() === '') {
      this.remove();
      if (cursor[L] === this) cursor[L] = this[L];
      else if (cursor[R] === this) cursor[R] = this[R];
    }
    else fuseChildren(this);
  };

  function fuseChildren(self) {
    self.jQ[0].normalize();

    var textPcDom = self.jQ[0].firstChild;
    if (!textPcDom) return;
    pray('only node in TextBlock span is Text node', textPcDom.nodeType === 3);
    // nodeType === 3 has meant a Text node since ancient times:
    //   http://reference.sitepoint.com/javascript/Node/nodeType

    var textPc = TextPiece(textPcDom.data);
    textPc.jQadd(textPcDom);

    self.children().disown();
    return textPc.adopt(self, 0, 0);
  }

  _.focus = MathBlock.prototype.focus;
});

/**
 * Piece of plain text, with a TextBlock as a parent and no children.
 * Wraps a single DOMTextNode.
 * For convenience, has a .text property that's just a JavaScript string
 * mirroring the text contents of the DOMTextNode.
 * Text contents must always be nonempty.
 */
var TextPiece = P(Node, function(_, super_) {
  _.init = function(text) {
    super_.init.call(this);
    this.text = text;
  };
  _.jQadd = function(dom) { this.dom = dom; this.jQ = $(dom); };
  _.jQize = function() {
    return this.jQadd(document.createTextNode(this.text));
  };
  _.appendText = function(text) {
    this.text += text;
    this.dom.appendData(text);
  };
  _.prependText = function(text) {
    this.text = text + this.text;
    this.dom.insertData(0, text);
  };
  _.insTextAtDirEnd = function(text, dir) {
    prayDirection(dir);
    if (dir === R) this.appendText(text);
    else this.prependText(text);
  };
  _.splitRight = function(i) {
    var newPc = TextPiece(this.text.slice(i)).adopt(this.parent, this, this[R]);
    newPc.jQadd(this.dom.splitText(i));
    this.text = this.text.slice(0, i);
    return newPc;
  };

  function endChar(dir, text) {
    return text.charAt(dir === L ? 0 : -1 + text.length);
  }

  _.moveTowards = function(dir, cursor) {
    prayDirection(dir);

    var ch = endChar(-dir, this.text)

    var from = this[-dir];
    if (from) from.insTextAtDirEnd(ch, dir);
    else TextPiece(ch).createDir(-dir, cursor);
    return this.deleteTowards(dir, cursor);
  };

  _.mathspeak =
  _.latex = function() { return this.text; };

  _.deleteTowards = function(dir, cursor) {
    if (this.text.length > 1) {
      var deletedChar;
      if (dir === R) {
        this.dom.deleteData(0, 1);
        deletedChar = this.text[0];
        this.text = this.text.slice(1);
      }
      else {
        // note that the order of these 2 lines is annoyingly important
        // (the second line mutates this.text.length)
        this.dom.deleteData(-1 + this.text.length, 1);
        deletedChar = this.text[this.text.length - 1];
        this.text = this.text.slice(0, -1);
      }
      aria.queue(deletedChar);
    }
    else {
      this.remove();
      this.jQ.remove();
      cursor[dir] = this[dir];
      aria.queue(this.text);
    }
  };

  _.selectTowards = function(dir, cursor) {
    prayDirection(dir);
    var anticursor = cursor.anticursor;

    var ch = endChar(-dir, this.text)

    if (anticursor[dir] === this) {
      var newPc = TextPiece(ch).createDir(dir, cursor);
      anticursor[dir] = newPc;
      cursor.insDirOf(dir, newPc);
    }
    else {
      var from = this[-dir];
      if (from) from.insTextAtDirEnd(ch, dir);
      else {
        var newPc = TextPiece(ch).createDir(-dir, cursor);
        newPc.jQ.insDirOf(-dir, cursor.selection.jQ);
      }

      if (this.text.length === 1 && anticursor[-dir] === this) {
        anticursor[-dir] = this[-dir]; // `this` will be removed in deleteTowards
      }
    }

    return this.deleteTowards(dir, cursor);
  };
});

LatexCmds.text =
LatexCmds.textnormal =
LatexCmds.textrm =
LatexCmds.textup =
LatexCmds.textmd = TextBlock;

function makeTextBlock(latex, ariaLabel, tagName, attrs) {
  return P(TextBlock, {
    ctrlSeq: latex,
    ariaLabel: ariaLabel,
    mathspeakTemplate: ['Start'+ariaLabel, 'End'+ariaLabel],
    html: function() {
      var cmdId = 'mathquill-command-id=' + this.id;
      return '<'+tagName+' '+attrs+' '+cmdId+'>'+this.textContents()+'</'+tagName+'>';
      }
  });
}

LatexCmds.em = LatexCmds.italic = LatexCmds.italics =
LatexCmds.emph = LatexCmds.textit = LatexCmds.textsl =
  makeTextBlock('\\textit', 'Italic', 'i', 'class="mq-text-mode"');
LatexCmds.strong = LatexCmds.bold = LatexCmds.textbf =
  makeTextBlock('\\textbf', 'Bold', 'b', 'class="mq-text-mode"');
LatexCmds.sf = LatexCmds.textsf =
  makeTextBlock('\\textsf', 'Sans serif font', 'span', 'class="mq-sans-serif mq-text-mode"');
LatexCmds.tt = LatexCmds.texttt =
  makeTextBlock('\\texttt', 'Mono space font', 'span', 'class="mq-monospace mq-text-mode"');
LatexCmds.textsc =
  makeTextBlock('\\textsc', 'Variable font', 'span', 'style="font-variant:small-caps" class="mq-text-mode"');
LatexCmds.uppercase =
  makeTextBlock('\\uppercase', 'Uppercase', 'span', 'style="text-transform:uppercase" class="mq-text-mode"');
LatexCmds.lowercase =
  makeTextBlock('\\lowercase', 'Lowercase', 'span', 'style="text-transform:lowercase" class="mq-text-mode"');


var RootMathCommand = P(MathCommand, function(_, super_) {
  _.init = function(cursor) {
    super_.init.call(this, '$');
    this.cursor = cursor;
  };
  _.htmlTemplate = '<span class="mq-math-mode">&0</span>';
  _.createBlocks = function() {
    super_.createBlocks.call(this);

    this.ends[L].cursor = this.cursor;
    this.ends[L].write = function(cursor, ch) {
      if (ch !== '$')
        MathBlock.prototype.write.call(this, cursor, ch);
      else if (this.isEmpty()) {
        cursor.insRightOf(this.parent);
        this.parent.deleteTowards(dir, cursor);
        VanillaSymbol('\\$','$').createLeftOf(cursor.show());
      }
      else if (!cursor[R])
        cursor.insRightOf(this.parent);
      else if (!cursor[L])
        cursor.insLeftOf(this.parent);
      else
        MathBlock.prototype.write.call(this, cursor, ch);
    };
  };
  _.latex = function() {
    return '$' + this.ends[L].latex() + '$';
  };
});

var RootTextBlock = P(RootMathBlock, function(_, super_) {
  _.keystroke = function(key) {
    if (key === 'Spacebar' || key === 'Shift-Spacebar') return;
    return super_.keystroke.apply(this, arguments);
  };
  _.write = function(cursor, ch) {
    cursor.show().deleteSelection();
    if (ch === '$')
      RootMathCommand(cursor).createLeftOf(cursor);
    else {
      var html;
      if (ch === '<') html = '&lt;';
      else if (ch === '>') html = '&gt;';
      VanillaSymbol(ch, html).createLeftOf(cursor);
    }
  };
});
API.TextField = function(APIClasses) {
  return P(APIClasses.EditableField, function(_, super_) {
    this.RootBlock = RootTextBlock;
    _.__mathquillify = function() {
      return super_.__mathquillify.call(this, 'mq-editable-field mq-text-mode');
    };
    _.latex = function(latex) {
      if (arguments.length > 0) {
        this.__controller.renderLatexText(latex);
        if (this.__controller.blurred) this.__controller.cursor.hide().parent.blur();
        return this;
      }
      return this.__controller.exportLatex();
    };
  });
};<|MERGE_RESOLUTION|>--- conflicted
+++ resolved
@@ -28,7 +28,6 @@
     var textBlock = this;
     super_.createLeftOf.call(this, cursor);
 
-<<<<<<< HEAD
     cursor.insAtRightEnd(textBlock);
 
     if (textBlock.replacedText)
@@ -37,17 +36,12 @@
 
     if (textBlock[R].siblingCreated) textBlock[R].siblingCreated(cursor.options, L);
     if (textBlock[L].siblingCreated) textBlock[L].siblingCreated(cursor.options, R);
-    textBlock.bubble('reflow');
-=======
-    if (textBlock[R].siblingCreated) textBlock[R].siblingCreated(cursor.options, L);
-    if (textBlock[L].siblingCreated) textBlock[L].siblingCreated(cursor.options, R);
     textBlock.bubble(function (node) { node.reflow(); });
 
     cursor.insAtRightEnd(textBlock);
 
     // TODO needs tests
     if (textBlock.replacedText) textBlock.write(cursor, textBlock.replacedText);
->>>>>>> 7612cc59
   };
 
   _.parser = function() {
@@ -77,11 +71,7 @@
   _.latex = function() {
     var contents = this.textContents();
     if (contents.length === 0) return '';
-<<<<<<< HEAD
-    return '\\text{' + contents.replace(/\\/g, '\\backslash ').replace(/[{}]/g, '\\$&') + '}';
-=======
-    return this.ctrlSeq + '{' + contents + '}';
->>>>>>> 7612cc59
+    return this.ctrlSeq + '{' + contents.replace(/\\/g, '\\backslash ').replace(/[{}]/g, '\\$&') + '}';
   };
   _.html = function() {
     return (
@@ -148,17 +138,14 @@
       cursor.insLeftOf(this);
       super_.createLeftOf.call(leftBlock, cursor); // micro-optimization, not for correctness
     }
-<<<<<<< HEAD
-    this.bubble('reflow');
+    this.bubble(function (node) { node.reflow(); });
+    // TODO needs tests
+    aria.alert(ch);
   };
   _.writeLatex = function(cursor, latex) {
     if (!cursor[L]) TextPiece(latex).createLeftOf(cursor);
     else cursor[L].appendText(latex);
-    this.bubble('reflow');
-=======
-    // TODO needs tests
-    aria.alert(ch);
->>>>>>> 7612cc59
+    this.bubble(function (node) { node.reflow(); });
   };
 
   _.seek = function(pageX, cursor) {
