/*************************************************
 * Abstract classes of text blocks
 ************************************************/

/**
 * Blocks of plain text, with one or two TextPiece's as children.
 * Represents flat strings of typically serif-font Roman characters, as
 * opposed to hierchical, nested, tree-structured math.
 * Wraps a single HTMLSpanElement.
 */
var TextBlock = P(Node, function(_, super_) {
  _.ctrlSeq = '\\text';

  _.replaces = function(replacedText) {
    if (replacedText instanceof Fragment)
      this.replacedText = replacedText.remove().jQ.text();
    else if (typeof replacedText === 'string')
      this.replacedText = replacedText;
  };

  _.jQadd = function(jQ) {
    super_.jQadd.call(this, jQ);
    if (this.ends[L]) this.ends[L].jQadd(this.jQ[0].firstChild);
  };

  _.createLeftOf = function(cursor) {
    var textBlock = this;
    super_.createLeftOf.call(this, cursor);

    if (textBlock[R].siblingCreated) textBlock[R].siblingCreated(cursor.options, L);
    if (textBlock[L].siblingCreated) textBlock[L].siblingCreated(cursor.options, R);
    textBlock.bubble('reflow');

    cursor.insAtRightEnd(textBlock);

    if (textBlock.replacedText)
      for (var i = 0; i < textBlock.replacedText.length; i += 1)
        textBlock.write(cursor, textBlock.replacedText.charAt(i));
  };

  _.parser = function() {
    var textBlock = this;

    // TODO: correctly parse text mode
    var string = Parser.string;
    var regex = Parser.regex;
    var optWhitespace = Parser.optWhitespace;
    return optWhitespace
      .then(string('{')).then(regex(/^[^}]*/)).skip(string('}'))
      .map(function(text) {
        if (text.length === 0) return;

        TextPiece(text).adopt(textBlock, 0, 0);
        return textBlock;
      })
    ;
  };

  _.textContents = function() {
    return this.foldChildren('', function(text, child) {
      return text + child.text;
    });
  };
  _.text = function() { return '"' + this.textContents() + '"'; };
  _.latex = function() {
    var contents = this.textContents();

    if (contents.length === 0) return '';

    return '\\text{' + this.textContents() + '}';
  };
  _.html = function() {
    return (
        '<span class="mq-text-mode" mathquill-command-id='+this.id+'>'
      +   this.textContents()
      + '</span>'
    );
  };

  // editability methods: called by the cursor for editing, cursor movements,
  // and selection of the MathQuill tree, these all take in a direction and
  // the cursor
  _.moveTowards = function(dir, cursor) { cursor.insAtDirEnd(-dir, this); };
  _.moveOutOf = function(dir, cursor) { cursor.insDirOf(dir, this); };
  _.unselectInto = _.moveTowards;

  // TODO: make these methods part of a shared mixin or something.
  _.selectTowards = MathCommand.prototype.selectTowards;
  _.deleteTowards = MathCommand.prototype.deleteTowards;

  _.selectOutOf = function(dir, cursor) {
    cursor.insDirOf(dir, this);
  };
  _.deleteOutOf = function(dir, cursor) {
    // backspace and delete at ends of block don't unwrap
    if (this.isEmpty()) cursor.insRightOf(this);
  };
  _.write = function(cursor, ch) {
    cursor.show().deleteSelection();

    if (ch !== '$') {
      if (!cursor[L]) TextPiece(ch).createLeftOf(cursor);
      else cursor[L].appendText(ch);
    }
    else if (this.isEmpty()) {
      cursor.insRightOf(this);
      VanillaSymbol('\\$','$').createLeftOf(cursor);
    }
    else if (!cursor[R]) cursor.insRightOf(this);
    else if (!cursor[L]) cursor.insLeftOf(this);
    else { // split apart
      var leftBlock = TextBlock();
      var leftPc = this.ends[L];
      leftPc.disown();
      leftPc.adopt(leftBlock, 0, 0);

      cursor.insLeftOf(this);
      super_.createLeftOf.call(leftBlock, cursor);
    }
  };

  _.seek = function(pageX, cursor) {
    cursor.hide();
    var textPc = fuseChildren(this);

    // insert cursor at approx position in DOMTextNode
    var avgChWidth = this.jQ.width()/this.text.length;
    var approxPosition = Math.round((pageX - this.jQ.offset().left)/avgChWidth);
    if (approxPosition <= 0 || textPc === null) cursor.insAtLeftEnd(this);
    else if (approxPosition >= textPc.text.length) cursor.insAtRightEnd(this);
    else cursor.insLeftOf(textPc.splitRight(approxPosition));

    // move towards mousedown (pageX)
    var displ = pageX - cursor.show().offset().left; // displacement
    var dir = displ && displ < 0 ? L : R;
    var prevDispl = dir;
    // displ * prevDispl > 0 iff displacement direction === previous direction
    while (cursor[dir] && displ * prevDispl > 0) {
      cursor[dir].moveTowards(dir, cursor);
      prevDispl = displ;
      displ = pageX - cursor.offset().left;
    }
    if (dir*displ < -dir*prevDispl) cursor[-dir].moveTowards(-dir, cursor);

    if (!cursor.anticursor) {
      // about to start mouse-selecting, the anticursor is gonna get put here
      this.anticursorPosition = cursor[L] && cursor[L].text.length;
      // ^ get it? 'cos if there's no cursor[L], it's 0... I'm a terrible person.
    }
    else if (cursor.anticursor.parent === this) {
      // mouse-selecting within this TextBlock, re-insert the anticursor
      var cursorPosition = cursor[L] && cursor[L].text.length;;
      if (this.anticursorPosition === cursorPosition) {
        cursor.anticursor = Point.copy(cursor);
      }
      else {
        if (this.anticursorPosition < cursorPosition) {
          var newTextPc = cursor[L].splitRight(this.anticursorPosition);
          cursor[L] = newTextPc;
        }
        else {
          var newTextPc = cursor[R].splitRight(this.anticursorPosition - cursorPosition);
        }
        cursor.anticursor = Point(this, newTextPc[L], newTextPc);
      }
    }
  };

  _.blur = function() {
    MathBlock.prototype.blur.call(this);
    fuseChildren(this);
  };

  function fuseChildren(self) {
    self.jQ[0].normalize();

<<<<<<< HEAD
    var textNodes = self.jQ.contents().filter(function (i, el) { return el.nodeType === window.Node.TEXT_NODE; });
    var textPc = null;

    if (textNodes.length > 0) {
      var textPcDom = textNodes[0];
      textPc = TextPiece(textPcDom.data);
      textPc.jQadd(textPcDom);
    }
=======
    var textPcDom = self.jQ[0].firstChild;
    pray('only node in TextBlock span is Text node', textPcDom.nodeType === 3);
    // nodeType === 3 has meant a Text node since ancient times:
    //   http://reference.sitepoint.com/javascript/Node/nodeType

    var textPc = TextPiece(textPcDom.data);
    textPc.jQadd(textPcDom);
>>>>>>> b03393b9

    self.children().disown();
    return textPc !== null ? textPc.adopt(self, 0, 0) : null;
  }

  _.focus = MathBlock.prototype.focus;
});

/**
 * Piece of plain text, with a TextBlock as a parent and no children.
 * Wraps a single DOMTextNode.
 * For convenience, has a .text property that's just a JavaScript string
 * mirroring the text contents of the DOMTextNode.
 * Text contents must always be nonempty.
 */
var TextPiece = P(Node, function(_, super_) {
  _.init = function(text) {
    super_.init.call(this);
    this.text = text;
  };
  _.jQadd = function(dom) { this.dom = dom; this.jQ = $(dom); };
  _.jQize = function() {
    return this.jQadd(document.createTextNode(this.text));
  };
  _.appendText = function(text) {
    this.text += text;
    this.dom.appendData(text);
  };
  _.prependText = function(text) {
    this.text = text + this.text;
    this.dom.insertData(0, text);
  };
  _.insTextAtDirEnd = function(text, dir) {
    prayDirection(dir);
    if (dir === R) this.appendText(text);
    else this.prependText(text);
  };
  _.splitRight = function(i) {
    var newPc = TextPiece(this.text.slice(i)).adopt(this.parent, this, this[R]);
    newPc.jQadd(this.dom.splitText(i));
    this.text = this.text.slice(0, i);
    return newPc;
  };

  function endChar(dir, text) {
    return text.charAt(dir === L ? 0 : -1 + text.length);
  }

  _.moveTowards = function(dir, cursor) {
    prayDirection(dir);

    var ch = endChar(-dir, this.text)

    var from = this[-dir];
    if (from) from.insTextAtDirEnd(ch, dir);
    else TextPiece(ch).createDir(-dir, cursor);

    return this.deleteTowards(dir, cursor);
  };

  _.latex = function() { return this.text; };

  _.deleteTowards = function(dir, cursor) {
    if (this.text.length > 1) {
      if (dir === R) {
        this.dom.deleteData(0, 1);
        this.text = this.text.slice(1);
      }
      else {
        // note that the order of these 2 lines is annoyingly important
        // (the second line mutates this.text.length)
        this.dom.deleteData(-1 + this.text.length, 1);
        this.text = this.text.slice(0, -1);
      }
    }
    else {
      this.remove();
      this.jQ.remove();
      cursor[dir] = this[dir];
    }
  };

  _.selectTowards = function(dir, cursor) {
    prayDirection(dir);
    var anticursor = cursor.anticursor;

    var ch = endChar(-dir, this.text)

    if (anticursor[dir] === this) {
      var newPc = TextPiece(ch).createDir(dir, cursor);
      anticursor[dir] = newPc;
      cursor.insDirOf(dir, newPc);
    }
    else {
      var from = this[-dir];
      if (from) from.insTextAtDirEnd(ch, dir);
      else {
        var newPc = TextPiece(ch).createDir(-dir, cursor);
        newPc.jQ.insDirOf(-dir, cursor.selection.jQ);
      }

      if (this.text.length === 1 && anticursor[-dir] === this) {
        anticursor[-dir] = this[-dir]; // `this` will be removed in deleteTowards
      }
    }

    return this.deleteTowards(dir, cursor);
  };
});

CharCmds.$ =
LatexCmds.text =
LatexCmds.textnormal =
LatexCmds.textrm =
LatexCmds.textup =
LatexCmds.textmd = TextBlock;

function makeTextBlock(latex, tagName, attrs) {
  return P(TextBlock, {
    ctrlSeq: latex,
    htmlTemplate: '<'+tagName+' '+attrs+'>&0</'+tagName+'>'
  });
}

LatexCmds.em = LatexCmds.italic = LatexCmds.italics =
LatexCmds.emph = LatexCmds.textit = LatexCmds.textsl =
  makeTextBlock('\\textit', 'i', 'class="mq-text-mode"');
LatexCmds.strong = LatexCmds.bold = LatexCmds.textbf =
  makeTextBlock('\\textbf', 'b', 'class="mq-text-mode"');
LatexCmds.sf = LatexCmds.textsf =
  makeTextBlock('\\textsf', 'span', 'class="mq-sans-serif mq-text-mode"');
LatexCmds.tt = LatexCmds.texttt =
  makeTextBlock('\\texttt', 'span', 'class="mq-monospace mq-text-mode"');
LatexCmds.textsc =
  makeTextBlock('\\textsc', 'span', 'style="font-variant:small-caps" class="mq-text-mode"');
LatexCmds.uppercase =
  makeTextBlock('\\uppercase', 'span', 'style="text-transform:uppercase" class="mq-text-mode"');
LatexCmds.lowercase =
  makeTextBlock('\\lowercase', 'span', 'style="text-transform:lowercase" class="mq-text-mode"');


var RootMathCommand = P(MathCommand, function(_, super_) {
  _.init = function(cursor) {
    super_.init.call(this, '$');
    this.cursor = cursor;
  };
  _.htmlTemplate = '<span class="mq-math-mode">&0</span>';
  _.createBlocks = function() {
    super_.createBlocks.call(this);

    this.ends[L].cursor = this.cursor;
    this.ends[L].write = function(cursor, ch) {
      if (ch !== '$')
        MathBlock.prototype.write.call(this, cursor, ch);
      else if (this.isEmpty()) {
        cursor.insRightOf(this.parent);
        this.parent.deleteTowards(dir, cursor);
        VanillaSymbol('\\$','$').createLeftOf(cursor.show());
      }
      else if (!cursor[R])
        cursor.insRightOf(this.parent);
      else if (!cursor[L])
        cursor.insLeftOf(this.parent);
      else
        MathBlock.prototype.write.call(this, cursor, ch);
    };
  };
  _.latex = function() {
    return '$' + this.ends[L].latex() + '$';
  };
});

var RootTextBlock = P(RootMathBlock, function(_, super_) {
  _.keystroke = function(key) {
    if (key === 'Spacebar' || key === 'Shift-Spacebar') return;
    return super_.keystroke.apply(this, arguments);
  };
  _.write = function(cursor, ch) {
    cursor.show().deleteSelection();
    if (ch === '$')
      RootMathCommand(cursor).createLeftOf(cursor);
    else {
      var html;
      if (ch === '<') html = '&lt;';
      else if (ch === '>') html = '&gt;';
      VanillaSymbol(ch, html).createLeftOf(cursor);
    }
  };
});
API.TextField = function(APIClasses) {
  return P(APIClasses.EditableField, function(_, super_) {
    this.RootBlock = RootTextBlock;
    _.__mathquillify = function() {
      return super_.__mathquillify.call(this, 'mq-editable-field mq-text-mode');
    };
    _.latex = function(latex) {
      if (arguments.length > 0) {
        this.__controller.renderLatexText(latex);
        if (this.__controller.blurred) this.__controller.cursor.hide().parent.blur();
        return this;
      }
      return this.__controller.exportLatex();
    };
  });
};<|MERGE_RESOLUTION|>--- conflicted
+++ resolved
@@ -174,8 +174,9 @@
   function fuseChildren(self) {
     self.jQ[0].normalize();
 
-<<<<<<< HEAD
-    var textNodes = self.jQ.contents().filter(function (i, el) { return el.nodeType === window.Node.TEXT_NODE; });
+    var textNodes = self.jQ.contents().filter(function (i, el) { return el.nodeType === 3; });
+    // nodeType === 3 has meant a Text node since ancient times:
+    //   http://reference.sitepoint.com/javascript/Node/nodeType
     var textPc = null;
 
     if (textNodes.length > 0) {
@@ -183,15 +184,6 @@
       textPc = TextPiece(textPcDom.data);
       textPc.jQadd(textPcDom);
     }
-=======
-    var textPcDom = self.jQ[0].firstChild;
-    pray('only node in TextBlock span is Text node', textPcDom.nodeType === 3);
-    // nodeType === 3 has meant a Text node since ancient times:
-    //   http://reference.sitepoint.com/javascript/Node/nodeType
-
-    var textPc = TextPiece(textPcDom.data);
-    textPc.jQadd(textPcDom);
->>>>>>> b03393b9
 
     self.children().disown();
     return textPc !== null ? textPc.adopt(self, 0, 0) : null;
