--- conflicted
+++ resolved
@@ -328,8 +328,6 @@
           && child_text[0] === '(' && child_text.slice(-1) === ')')
         return text + child_text.slice(1, -1) + cmd.textTemplate[i];
       return text + child_text + (cmd.textTemplate[i] || '');
-<<<<<<< HEAD
-=======
     });
   };
   _.mathspeakTemplate = [];
@@ -338,7 +336,6 @@
     return cmd.foldChildren(cmd.mathspeakTemplate[i] || 'Start'+cmd.ctrlSeq+' ', function(speech, block) {
       i += 1;
       return speech + ' ' + block.mathspeak() + ' ' + (cmd.mathspeakTemplate[i]+' ' || 'End'+cmd.ctrlSeq+' ');
->>>>>>> 7612cc59
     });
   };
 });
@@ -517,9 +514,14 @@
   _.write = function(cursor, ch) {
     var cmd = this.chToCmd(ch, cursor.options);
     if (cursor.selection) cmd.replaces(cursor.replaceSelection());
-<<<<<<< HEAD
     if (!cursor.isTooDeep()) {
       cmd.createLeftOf(cursor.show());
+      // special-case the slash so that fractions are voiced while typing
+      if (ch === '/') {
+        aria.alert('over');
+      } else {
+        aria.alert(cmd.mathspeak({ createdLeftOf: cursor }));
+      }
     }
   };
 
@@ -538,15 +540,7 @@
       block.finalizeInsert(cursor.options, cursor);
       if (block.ends[R][R].siblingCreated) block.ends[R][R].siblingCreated(cursor.options, L);
       if (block.ends[L][L].siblingCreated) block.ends[L][L].siblingCreated(cursor.options, R);
-      cursor.parent.bubble('reflow');
-=======
-    cmd.createLeftOf(cursor.show());
-    // special-case the slash so that fractions are voiced while typing
-    if (ch === '/') {
-      aria.alert('over');
-    } else {
-      aria.alert(cmd.mathspeak({ createdLeftOf: cursor }));
->>>>>>> 7612cc59
+      cursor.parent.bubble(function (node) { node.reflow(); });
     }
   };
 
@@ -585,30 +579,20 @@
     };
     _.init = function() {
       super_.init.apply(this, arguments);
-<<<<<<< HEAD
-      this.__controller.root.postOrder(
-        'registerInnerField', this.innerFields = [], APIClasses.InnerMathField);
-=======
       var innerFields = this.innerFields = [];
       this.__controller.root.postOrder(function (node) {
-        node.registerInnerField(innerFields, APIClasses.MathField);
+        node.registerInnerField(innerFields, APIClasses.InnerMathField);
       });
->>>>>>> 7612cc59
     };
     _.latex = function() {
       var returned = super_.latex.apply(this, arguments);
       if (arguments.length > 0) {
-<<<<<<< HEAD
-        this.__controller.root.postOrder(
-          'registerInnerField', this.innerFields = [], APIClasses.InnerMathField);
-=======
         var innerFields = this.innerFields = [];
         this.__controller.root.postOrder(function (node) {
-          node.registerInnerField(innerFields, APIClasses.MathField);
+          node.registerInnerField(innerFields, APIClasses.InnerMathField);
         });
         // Force an ARIA label update to remain in sync with the new LaTeX value.
         this.__controller.updateMathspeak();
->>>>>>> 7612cc59
       }
       return returned;
     };
