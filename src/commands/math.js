--- conflicted
+++ resolved
@@ -394,13 +394,8 @@
         // Apple voices in VoiceOver (such as Alex, Bruce, and Victoria) do
         // some strange pronunciation given certain expressions,
         // e.g. "y-2" is spoken as "ee minus 2" (as if the y is short).
-<<<<<<< HEAD
-        // Not an ideal work-around, but placing quotation marks around
-        // non-numeric text blocks works. This will be reported to Apple.
-=======
         // Not an ideal solution, but surrounding non-numeric text blocks with quotation marks works.
         // This bug has been acknowledged by Apple.
->>>>>>> 21583097
         if (/^[A-Za-z]*$/.test(cmd.text())) {
           mathspeakText = '"' + mathspeakText + '"';
         } else if (isNaN(cmd.text())) {
