/*************************************************
 * Abstract base classes of blocks and commands.
 ************************************************/

/**
 * MathElement is the core Math DOM tree node prototype.
 * Both MathBlock's and MathCmd's descend from it.
 */
var MathElement = P(function(_) {
  _.prev = 0;
  _.next = 0;
  _.parent = 0;
  _.firstChild = 0;
  _.lastChild = 0;

  _.eachChild = function(fn) {
    for (var child = this.firstChild; child; child = child.next)
      if (fn.call(this, child) === false) break;

    return this;
  };
  _.foldChildren = function(fold, fn) {
    this.eachChild(function(child) {
      fold = fn.call(this, fold, child);
    });
    return fold;
  };
  _.bubble = function(event, arg) {
    for (var ancestor = this; ancestor; ancestor = ancestor.parent)
      if (ancestor[event] && ancestor[event](arg) === false) break;

    return this;
  };
});

/**
 * Commands and operators, like subscripts, exponents, or fractions.
 * Descendant commands are organized into blocks.
 */
var MathCmd = P(MathElement, function(_) {
  _.init = function(ctrlSeq, htmlTemplate, textTemplate) {
    var cmd = this;

<<<<<<< HEAD
    if (ctrlSeq) cmd.ctrlSeq = ctrlSeq;
    if (htmlTemplate) cmd.htmlTemplate = htmlTemplate;
    if (textTemplate) cmd.textTemplate = textTemplate;
=======
    if (!self.cmd) self.cmd = cmd;
    if (html_template) self.html_template = html_template;
    if (text_template) self.text_template = text_template;
>>>>>>> dcf13f7b
  };

  // obvious methods
  _.replaces = function(replacedFragment) {
    this.replacedFragment = replacedFragment;
  };
  _.isEmpty = function() {
    return this.foldChildren(true, function(isEmpty, child) {
      return isEmpty && child.isEmpty();
    });
  };

  // createBefore(cursor) and the methods it calls
  _.createBefore = function(cursor) {
    var cmd = this;

    cmd.jQ = $(cmd.htmlTemplate[0]).data(jQueryDataKey, {cmd: cmd});
    cmd.createBlocks();
    cursor.jQ.before(cmd.jQ);

    cursor.prev = cmd.insertAt(cursor.parent, cursor.prev, cursor.next);

    //adjust context-sensitive spacing
    cmd.respace();
    if (cmd.next)
      cmd.next.respace();
    if (cmd.prev)
      cmd.prev.respace();

    cmd.placeCursor(cursor);

    cmd.bubble('redraw');
  };
  _.createBlocks = function() {
    var cmd = this, replacedFragment = cmd.replacedFragment;
    //single-block commands
    if (cmd.htmlTemplate.length === 1) {
      cmd.firstChild =
      cmd.lastChild =
      cmd.jQ.data(jQueryDataKey).block =
        (replacedFragment && replacedFragment.blockify()) || MathBlock();

      cmd.firstChild.parent = cmd;
      cmd.firstChild.jQ = cmd.jQ.append(cmd.firstChild.jQ);

      return;
    }
    //otherwise, the succeeding elements of htmlTemplate should be child blocks
    var newBlock, prev, num_blocks = cmd.htmlTemplate.length;
    this.firstChild = newBlock = prev =
      (replacedFragment && replacedFragment.blockify()) || MathBlock();

    newBlock.parent = cmd;
    newBlock.jQ = $(cmd.htmlTemplate[1])
      .data(jQueryDataKey, {block: newBlock})
      .append(newBlock.jQ)
      .appendTo(cmd.jQ);

    newBlock.blur();

    for (var i = 2; i < num_blocks; i += 1) {
      newBlock = MathBlock();
      newBlock.parent = cmd;
      newBlock.prev = prev;
      prev.next = newBlock;
      prev = newBlock;

      newBlock.jQ = $(cmd.htmlTemplate[i])
        .data(jQueryDataKey, {block: newBlock})
        .appendTo(cmd.jQ);

      newBlock.blur();
    }
    cmd.lastChild = newBlock;
  };
  _.insertAt = function(parent, prev, next) {
    var cmd = this;

    cmd.parent = parent;
    cmd.next = next;
    cmd.prev = prev;

    if (prev)
      prev.next = cmd;
    else
      parent.firstChild = cmd;

    if (next)
      next.prev = cmd;
    else
      parent.lastChild = cmd;

    return cmd;
  };
  _.respace = $.noop; //placeholder for context-sensitive spacing
  _.placeCursor = function(cursor) {
    //append the cursor to the first empty child, or if none empty, the last one
    cursor.appendTo(this.foldChildren(this.firstChild, function(prev, child) {
      return prev.isEmpty() ? prev : child;
    }));
  };

  // remove()
  _.remove = function() {
    var cmd = this,
        prev = cmd.prev,
        next = cmd.next,
        parent = cmd.parent;

    if (prev)
      prev.next = next;
    else
      parent.firstChild = next;

    if (next)
      next.prev = prev;
    else
      parent.lastChild = prev;

    cmd.jQ.remove();

    return cmd;
  };

  // methods to get a string representation of the math tree
  _.latex = function() {
    return this.foldChildren(this.ctrlSeq, function(latex, child) {
      return latex + '{' + (child.latex() || ' ') + '}';
    });
  };
  _.textTemplate = [''];
  _.text = function() {
    var i = 0;
    return this.foldChildren(this.textTemplate[i], function(text, child) {
      i += 1;
      var child_text = child.text();
      if (text && this.textTemplate[i] === '('
          && child_text[0] === '(' && child_text.slice(-1) === ')')
        return text + child_text.slice(1, -1) + this.textTemplate[i];
      return text + child.text() + (this.textTemplate[i] || '');
    });
  };
});

/**
 * Lightweight command without blocks or children.
 */
var Symbol = P(MathCmd, function(_, _super) {
  _.init = function(ctrlSeq, html, text) {
    if (!text) text = ctrlSeq && ctrlSeq.length > 1 ? ctrlSeq.slice(1) : ctrlSeq;

    _super.init.call(this, ctrlSeq, [ html ], [ text ]);
  };
  _.replaces = function(replacedFragment) {
    replacedFragment.remove();
  };
  _.createBlocks = $.noop;
  _.latex = function(){ return this.ctrlSeq; };
  _.text = function(){ return this.textTemplate; };
  _.placeCursor = $.noop;
  _.isEmpty = function(){ return true; };
});

/**
 * Children and parent of MathCmd's. Basically partitions all the
 * symbols and operators that descend (in the Math DOM tree) from
 * ancestor operators.
 */
var MathBlock = P(MathElement, function(_) {
  _.join = function(methodName) {
    return this.foldChildren('', function(fold, child) {
      return fold + child[methodName]();
    });
  };
  _.latex = function() { return this.join('latex'); };
  _.text = function() {
    return this.firstChild === this.lastChild ?
      this.firstChild.text() :
      '(' + this.join('text') + ')'
    ;
  };
  _.isEmpty = function() {
    return this.firstChild === 0 && this.lastChild === 0;
  };
  _.focus = function() {
    this.jQ.addClass('hasCursor');
    if (this.isEmpty())
      this.jQ.removeClass('empty');

    return this;
  };
  _.blur = function() {
    this.jQ.removeClass('hasCursor');
    if (this.isEmpty())
      this.jQ.addClass('empty');

    return this;
  };
});

/**
 * An entity outside the Math DOM tree with one-way pointers (so it's only
 * a "view" of part of the tree, not an actual node/entity in the tree)
 * that delimit a list of symbols and operators.
 */
var MathFragment = P(function(_) {
  _.init = function(first, last) {
<<<<<<< HEAD
    if (!arguments.length) return;

    var frag = this;
=======
    var self = this;
>>>>>>> dcf13f7b

    frag.first = first;
    frag.last = last || first; //just select one thing if only one argument

<<<<<<< HEAD
    frag.jQinit(frag.fold($(), function(jQ, child){ return child.jQ.add(jQ); }));
=======
    self.jQ = self.fold($(), function(jQ, child){ return child.jQ.add(jQ); });
>>>>>>> dcf13f7b
  }
  _.each = function(fn) {
    for (var el = this.first; el !== this.last.next; el = el.next)
      if (fn.call(this, el) === false) break;

    return this;
  };
  _.fold = function(fold, fn) {
    this.each(function(el) {
      fold = fn.call(this, fold, el);
    });
    return fold;
  };
  _.latex = function() {
    return this.fold('', function(latex, el){ return latex + el.latex(); });
  };
  _.remove = function() {
    this.jQ.remove();
    return this.detach();
  };
  _.detach = function() {
    var frag = this,
      prev = frag.first.prev,
      next = frag.last.next,
      parent = frag.last.parent;

    if (prev)
      prev.next = next;
    else
      parent.firstChild = next;

    if (next)
      next.prev = prev;
    else
      parent.lastChild = prev;

    frag.detach = chainableNoop;

    return frag;
  };
  function chainableNoop(){ return this; };
  _.blockify = function() {
    var frag = this.detach();
      newBlock = MathBlock();
      first = newBlock.firstChild = frag.first,
      last = newBlock.lastChild = frag.last;

    first.prev = 0;
    last.next = 0;

    frag.each(function(el){ el.parent = newBlock; });

    newBlock.jQ = frag.jQ;

    return newBlock;
  };
});<|MERGE_RESOLUTION|>--- conflicted
+++ resolved
@@ -41,15 +41,9 @@
   _.init = function(ctrlSeq, htmlTemplate, textTemplate) {
     var cmd = this;
 
-<<<<<<< HEAD
-    if (ctrlSeq) cmd.ctrlSeq = ctrlSeq;
+    if (!cmd.ctrlSeq) cmd.ctrlSeq = ctrlSeq;
     if (htmlTemplate) cmd.htmlTemplate = htmlTemplate;
     if (textTemplate) cmd.textTemplate = textTemplate;
-=======
-    if (!self.cmd) self.cmd = cmd;
-    if (html_template) self.html_template = html_template;
-    if (text_template) self.text_template = text_template;
->>>>>>> dcf13f7b
   };
 
   // obvious methods
@@ -257,22 +251,12 @@
  */
 var MathFragment = P(function(_) {
   _.init = function(first, last) {
-<<<<<<< HEAD
-    if (!arguments.length) return;
-
     var frag = this;
-=======
-    var self = this;
->>>>>>> dcf13f7b
 
     frag.first = first;
     frag.last = last || first; //just select one thing if only one argument
 
-<<<<<<< HEAD
-    frag.jQinit(frag.fold($(), function(jQ, child){ return child.jQ.add(jQ); }));
-=======
-    self.jQ = self.fold($(), function(jQ, child){ return child.jQ.add(jQ); });
->>>>>>> dcf13f7b
+    frag.jQ = frag.fold($(), function(jQ, child){ return child.jQ.add(jQ); });
   }
   _.each = function(fn) {
     for (var el = this.first; el !== this.last.next; el = el.next)
