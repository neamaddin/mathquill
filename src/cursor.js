/********************************************
 * Cursor and Selection "singleton" classes
 *******************************************/

/* The main thing that manipulates the Math DOM. Makes sure to manipulate the
HTML DOM to match. */

/* Sort of singletons, since there should only be one per editable math
textbox, but any one HTML document can contain many such textboxes, so any one
JS environment could actually contain many instances. */

//A fake cursor in the fake textbox that the math is rendered in.
function Cursor(root) {
  this.parent = this.root = root;
  var jQ = this.jQ = this._jQ = $('<span class="cursor"></span>');

  //closured for setInterval
  this.blink = function(){ jQ.toggleClass('blink'); }
}
_ = Cursor.prototype;
_.prev = 0;
_.next = 0;
_.parent = 0;
_.show = function() {
  this.jQ = this._jQ.removeClass('blink');
  if ('intervalId' in this) //already was shown, just restart interval
    clearInterval(this.intervalId);
  else { //was hidden and detached, insert this.jQ back into HTML DOM
    if (this.next) {
      if (this.selection && this.selection.prev === this.prev)
        this.jQ.insertBefore(this.selection.jQ);
      else
        this.jQ.insertBefore(this.next.jQ);
    }
    else
      this.jQ.appendTo(this.parent.jQ);
    this.parent.focus();
  }
  this.intervalId = setInterval(this.blink, 500);
  return this;
};
_.hide = function() {
  if ('intervalId' in this)
    clearInterval(this.intervalId);
  delete this.intervalId;
  this.jQ.detach();
  this.jQ = $();
  return this;
};
_.redraw = function() {
  for (var ancestor = this.parent; ancestor; ancestor = ancestor.parent)
    if (ancestor.redraw)
      ancestor.redraw();
};
_.insertAt = function(parent, next, prev) {
  var old_parent = this.parent;

  this.parent = parent;
  this.next = next;
  this.prev = prev;

  old_parent.blur(); //blur may need to know cursor's destination
};
_.insertBefore = function(el) {
  this.insertAt(el.parent, el, el.prev)
  this.parent.jQ.addClass('hasCursor');
  this.jQ.insertBefore(el.jQ.first());
  return this;
};
_.insertAfter = function(el) {
  this.insertAt(el.parent, el.next, el);
  this.parent.jQ.addClass('hasCursor');
  this.jQ.insertAfter(el.jQ.last());
  return this;
};
_.prependTo = function(el) {
  this.insertAt(el, el.firstChild, 0);
  if (el.textarea) //never insert before textarea
    this.jQ.insertAfter(el.textarea);
  else
    this.jQ.prependTo(el.jQ);
  el.focus();
  return this;
};
_.appendTo = function(el) {
  this.insertAt(el, 0, el.lastChild);
  this.jQ.appendTo(el.jQ);
  el.focus();
  return this;
};
_.hopLeft = function() {
  this.jQ.insertBefore(this.prev.jQ.first());
  this.next = this.prev;
  this.prev = this.prev.prev;
  return this;
};
_.hopRight = function() {
  this.jQ.insertAfter(this.next.jQ.last());
  this.prev = this.next;
  this.next = this.next.next;
  return this;
};
_.moveLeft = function() {
  if (this.selection)
    this.insertBefore(this.selection.prev.next || this.parent.firstChild).clearSelection();
  else {
    if (this.prev) {
      if (this.prev.lastChild)
        this.appendTo(this.prev.lastChild)
      else
        this.hopLeft();
    }
    else { //we're at the beginning of a block
      if (this.parent.prev)
        this.appendTo(this.parent.prev);
      else if (this.parent !== this.root)
        this.insertBefore(this.parent.parent);
      //else we're at the beginning of the root, so do nothing.
    }
  }
  return this.show();
};
_.moveRight = function() {
  if (this.selection)
    this.insertAfter(this.selection.next.prev || this.parent.lastChild).clearSelection();
  else {
    if (this.next) {
      if (this.next.firstChild)
        this.prependTo(this.next.firstChild)
      else
        this.hopRight();
    }
    else { //we're at the end of a block
      if (this.parent.next)
        this.prependTo(this.parent.next);
      else if (this.parent !== this.root)
        this.insertAfter(this.parent.parent);
      //else we're at the end of the root, so do nothing.
    }
  }
  return this.show();
};
<<<<<<< HEAD
_.seek = function(target, pageX, pageY) {
  var cursor = this;
  if (target.hasClass('empty')) {
    cursor.clearSelection().prependTo(target.data(jQueryDataKey).block);
    return cursor;
  }

  var data = target.data(jQueryDataKey);
  if (data) {
    //if clicked a symbol, insert at whichever side is closer
    if (data.cmd && !data.block) {
      cursor.clearSelection();
      if (target.outerWidth() > 2*(pageX - target.offset().left))
        cursor.insertBefore(data.cmd);
      else
        cursor.insertAfter(data.cmd);

      return cursor;
    }
  }
  //if no MathQuill data, try parent, if still no, forget it
  else {
    target = target.parent();
    data = target.data(jQueryDataKey);
    if (!data)
      data = {block: cursor.root};
  }

  cursor.clearSelection();
  if (data.cmd)
    cursor.insertAfter(data.cmd);
  else
    cursor.appendTo(data.block);

  //move cursor to position closest to click
  var dist = cursor.jQ.offset().left - pageX, prevDist;
  do {
    cursor.moveLeft();
    prevDist = dist;
    dist = cursor.jQ.offset().left - pageX;
  }
  while (dist > 0 && (cursor.prev || cursor.parent !== cursor.root));

  if (-dist > prevDist)
    cursor.moveRight();

  return cursor;
=======
_.writeLatex = function(latex) {
  this.deleteSelection();
  var latex = latex.match(/\\[a-z]*|[^\s]/ig) || 0;
  (function writeLatexBlock(cursor) {
    while (latex.length) {
      var token = latex.shift(); //pop first item
      if (!token || token === '}') return;

      var cmd;
      if (token === '\\text') {
        var text = latex.shift();
        if (text === '{') {
          text = token = latex.shift();
          while (token !== '}') {
            if (token === '\\') //skip tokens immediately following backslash
              text += token = latex.shift();

            text += token = latex.shift();
          }
          text = text.slice(0,-1); //cut trailing '}'
        }
        cmd = new TextBlock(text);
        cursor.insertNew(cmd).insertAfter(cmd);
        continue; //skip recursing through children
      }
      else if (token === '\\left' || token === '\\right') { //REMOVEME HACK for parens
        token = latex.shift();
        if (token === '\\')
          token = latex.shift();

        cursor.write(token);
        cmd = cursor.prev || cursor.parent.parent;

        if (cursor.prev) //was a close-paren, so break recursion
          return;
        else //was an open-paren, hack to put the following latex
          latex.unshift('{'); //in the ParenBlock in the math DOM
      }
      else if (/^\\[a-z]+$/i.test(token)) {
        token = token.slice(1);
        var cmd = LatexCmds[token];
        if (cmd)
          cursor.insertNew(cmd = new cmd(undefined, token));
        else {
          cmd = new TextBlock(token);
          cursor.insertNew(cmd).insertAfter(cmd);
          continue; //skip recursing through children
        }
      }
      else {
        if (token.match(/[a-eg-zA-Z]/)) //exclude f because want florin
          cmd = new Variable(token);
        else if (cmd = LatexCmds[token])
          cmd = new cmd;
        else
          cmd = new VanillaSymbol(token);

        cursor.insertNew(cmd);
      }
      cmd.eachChild(function(child) {
        cursor.appendTo(child);
        var token = latex.shift();
        if (!token) return false;

        if (token === '{')
          writeLatexBlock(cursor);
        else
          cursor.write(token);
      });
      cursor.insertAfter(cmd);
    }
  }(this));
  return this.hide();
>>>>>>> 231f2a08
};
_.write = function(ch) {
  if (this.selection) {
    //gotta do this before this.selection is mutated by 'new cmd(this.selection)'
    this.prev = this.selection.prev;
    this.next = this.selection.next;
  }

  var cmd;
  if (ch.match(/^[a-eg-zA-Z]$/)) //exclude f because want florin
    cmd = new Variable(ch);
  else if (cmd = CharCmds[ch] || LatexCmds[ch])
    cmd = new cmd(this.selection, ch);
  else
    cmd = new VanillaSymbol(ch);

  if (this.selection) {
    if (cmd instanceof Symbol)
      this.selection.remove();
    delete this.selection;
  }

  return this.insertNew(cmd);
};
_.insertNew = function(cmd) {
  cmd.parent = this.parent;
  cmd.next = this.next;
  cmd.prev = this.prev;

  if (this.prev)
    this.prev.next = cmd;
  else
    this.parent.firstChild = cmd;

  if (this.next)
    this.next.prev = cmd;
  else
    this.parent.lastChild = cmd;

  cmd.jQ.insertBefore(this.jQ);

  //adjust context-sensitive spacing
  cmd.respace();
  if (this.next)
    this.next.respace();
  if (this.prev)
    this.prev.respace();

  this.prev = cmd;

  cmd.placeCursor(this);

  this.redraw();

  return this;
};
_.unwrapGramp = function() {
  var gramp = this.parent.parent,
    greatgramp = gramp.parent,
    prev = gramp.prev,
    cursor = this;

  gramp.eachChild(function(uncle) {
    if (uncle.isEmpty()) return;

    uncle.eachChild(function(cousin) {
      cousin.parent = greatgramp;
      cousin.jQ.insertBefore(gramp.jQ);
    });
    uncle.firstChild.prev = prev;
    if (prev)
      prev.next = uncle.firstChild;
    else
      greatgramp.firstChild = uncle.firstChild;

    prev = uncle.lastChild;
  });
  prev.next = gramp.next;
  if (gramp.next)
    gramp.next.prev = prev;
  else
    greatgramp.lastChild = prev;

  if (!this.next) { //then find something to be next to insertBefore
    if (this.prev)
      this.next = this.prev.next;
    else {
      while (!this.next) {
        this.parent = this.parent.next;
        if (this.parent)
          this.next = this.parent.firstChild;
        else {
          this.next = gramp.next;
          this.parent = greatgramp;
          break;
        }
      }
    }
  }
  if (this.next)
    this.insertBefore(this.next);
  else
    this.appendTo(greatgramp);

  gramp.jQ.remove();

  if (gramp.prev)
    gramp.prev.respace();
  if (gramp.next)
    gramp.next.respace();
};
_.backspace = function() {
  if (this.deleteSelection());
  else if (this.prev) {
    if (this.prev.isEmpty())
      this.prev = this.prev.remove().prev;
    else
      this.selectLeft();
  }
  else if (this.parent !== this.root) {
    if (this.parent.parent.isEmpty())
      return this.insertAfter(this.parent.parent).backspace();
    else
      this.unwrapGramp();
  }

  if (this.prev)
    this.prev.respace();
  if (this.next)
    this.next.respace();
  this.redraw();

  return this;
};
_.deleteForward = function() {
  if (this.deleteSelection());
  else if (this.next) {
    if (this.next.isEmpty())
      this.next = this.next.remove().next;
    else
      this.selectRight();
  }
  else if (this.parent !== this.root) {
    if (this.parent.parent.isEmpty())
      return this.insertBefore(this.parent.parent).deleteForward();
    else
      this.unwrapGramp();
  }

  if (this.prev)
    this.prev.respace();
  if (this.next)
    this.next.respace();
  this.redraw();

  return this;
};
_.selectFrom = function(anticursor) {
  //find ancestors of each with common parent
  var oneA = this, otherA = anticursor; //one ancestor, the other ancestor
  loopThroughAncestors: while (true) {
    for (var oneI = this; oneI !== oneA.parent.parent; oneI = oneI.parent.parent) //one intermediate, the other intermediate
      if (oneI.parent === otherA.parent) {
        left = oneI;
        right = otherA;
        break loopThroughAncestors;
      }

    for (var otherI = anticursor; otherI !== otherA.parent.parent; otherI = otherI.parent.parent)
      if (oneA.parent === otherI.parent) {
        left = oneA;
        right = otherI;
        break loopThroughAncestors;
      }

    if (oneA.parent.parent)
      oneA = oneA.parent.parent;
    if (otherA.parent.parent)
      otherA = otherA.parent.parent;
  }
  //figure out which is left/prev and which is right/next
  var left, right, leftRight;
  if (left.next !== right) {
    for (var next = left; next; next = next.next) {
      if (next === right.prev) {
        leftRight = true;
        break;
      }
    }
    if (!leftRight) {
      leftRight = right;
      right = left;
      left = leftRight;
    }
  }
  this.hide().selection = new Selection(
    left.parent,
    left.prev,
    right.next
  );
  this.insertAfter(right.next.prev || right.parent.lastChild);
};
_.selectLeft = function() {
  if (this.selection) {
    if (this.selection.prev === this.prev) { //if cursor is at left edge of selection;
      if (this.prev) { //then extend left if possible
        this.hopLeft().next.jQ.prependTo(this.selection.jQ);
        this.selection.prev = this.prev;
      }
      else if (this.parent !== this.root) //else level up if possible
        this.insertBefore(this.parent.parent).selection.levelUp();
    }
    else { //else cursor is at right edge of selection, retract left
      this.prev.jQ.insertAfter(this.selection.jQ);
      this.hopLeft().selection.next = this.next;
      if (this.selection.prev === this.prev)
        this.deleteSelection();
    }
  }
  else {
    if (this.prev)
      this.hopLeft();
    else //end of a block
      if (this.parent !== this.root)
        this.insertBefore(this.parent.parent);

    this.hide().selection = new Selection(this.parent, this.prev, this.next.next);
  }
};
_.selectRight = function() {
  if (this.selection) {
    if (this.selection.next === this.next) { //if cursor is at right edge of selection;
      if (this.next) { //then extend right if possible
        this.hopRight().prev.jQ.appendTo(this.selection.jQ);
        this.selection.next = this.next;
      }
      else if (this.parent !== this.root) //else level up if possible
        this.insertAfter(this.parent.parent).selection.levelUp();
    }
    else { //else cursor is at left edge of selection, retract right
      this.next.jQ.insertBefore(this.selection.jQ);
      this.hopRight().selection.prev = this.prev;
      if (this.selection.next === this.next)
        this.deleteSelection();
    }
  }
  else {
    if (this.next)
      this.hopRight();
    else //end of a block
      if (this.parent !== this.root)
        this.insertAfter(this.parent.parent);

    this.hide().selection = new Selection(this.parent, this.prev.prev, this.next);
  }
};
_.clearSelection = function() {
  if (this.show().selection) {
    this.selection.clear();
    delete this.selection;
  }
  return this;
};
_.deleteSelection = function() {
  if (!this.show().selection) return false;

  this.prev = this.selection.prev;
  this.next = this.selection.next;
  this.selection.remove();
  delete this.selection;
  return true;
};

function Selection(parent, prev, next) {
  MathFragment.apply(this, arguments);
}
_ = Selection.prototype = new MathFragment;
_.jQinit= function(children) {
  this.jQ = children.wrapAll('<span class="selection"></span>').parent();
    //can't do wrapAll(this.jQ = $(...)) because wrapAll will clone it
};
_.levelUp = function() {
  this.clear().jQinit(this.parent.parent.jQ);

  this.prev = this.parent.parent.prev;
  this.next = this.parent.parent.next;
  this.parent = this.parent.parent.parent;

  return this;
};
_.clear = function() {
  this.jQ.replaceWith(this.jQ.children());
  return this;
};
_.blockify = function() {
  this.jQ.replaceWith(this.jQ = this.jQ.children());
  return MathFragment.prototype.blockify.call(this);
};
_.detach = function() {
  var block = MathFragment.prototype.blockify.call(this);
  this.blockify = function() {
    this.jQ.replaceWith(block.jQ = this.jQ = this.jQ.children());
    return block;
  };
  return this;
};<|MERGE_RESOLUTION|>--- conflicted
+++ resolved
@@ -140,7 +140,6 @@
   }
   return this.show();
 };
-<<<<<<< HEAD
 _.seek = function(target, pageX, pageY) {
   var cursor = this;
   if (target.hasClass('empty')) {
@@ -188,7 +187,7 @@
     cursor.moveRight();
 
   return cursor;
-=======
+};
 _.writeLatex = function(latex) {
   this.deleteSelection();
   var latex = latex.match(/\\[a-z]*|[^\s]/ig) || 0;
@@ -262,7 +261,6 @@
     }
   }(this));
   return this.hide();
->>>>>>> 231f2a08
 };
 _.write = function(ch) {
   if (this.selection) {
