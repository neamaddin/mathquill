--- conflicted
+++ resolved
@@ -544,16 +544,10 @@
     return this;
   };
   _.levelUp = function() {
-<<<<<<< HEAD
     var seln = this,
       gramp = seln.first = seln.last = seln.last.parent.parent;
-    seln.clear().jQinit(gramp.jQ);
+    seln.clear().jQwrap(gramp.jQ);
     return seln;
-=======
-    var self = this, gramp = self.first = self.last = self.last.parent.parent;
-    self.clear().jQwrap(gramp.jQ);
-    return self;
->>>>>>> dcf13f7b
   };
   _.extendLeft = function() {
     this.first = this.first.prev;
