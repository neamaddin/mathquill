--- conflicted
+++ resolved
@@ -11,17 +11,11 @@
 
 //A fake cursor in the fake textbox that the math is rendered in.
 var Cursor = P(Point, function(_) {
-<<<<<<< HEAD
   _.init = function(initParent, options) {
     this.parent = initParent;
     this.options = options;
-=======
-  _.init = function(root) {
-    this.parent = this.root = root;
-    var jQ = this.jQ = this._jQ = $('<span class="cursor">&#8203;</span>');
->>>>>>> ecb5c3cb
-
-    var jQ = this.jQ = this._jQ = $('<span class="mq-cursor">&zwj;</span>');
+
+    var jQ = this.jQ = this._jQ = $('<span class="mq-cursor">&#8203;</span>');
     //closured for setInterval
     this.blink = function(){ jQ.toggleClass('mq-blink'); };
 
