/********************************************
 * Cursor and Selection "singleton" classes
 *******************************************/

/* The main thing that manipulates the Math DOM. Makes sure to manipulate the
HTML DOM to match. */

/* Sort of singletons, since there should only be one per editable math
textbox, but any one HTML document can contain many such textboxes, so any one
JS environment could actually contain many instances. */

//A fake cursor in the fake textbox that the math is rendered in.
var Cursor = P(Point, function(_) {
  _.init = function(root) {
    this.parent = this.root = root;
    var jQ = this.jQ = this._jQ = $('<span class="cursor">&zwj;</span>');

    //closured for setInterval
    this.blink = function(){ jQ.toggleClass('blink'); }

    this.upDownCache = {};
  };

  _.show = function() {
    this.jQ = this._jQ.removeClass('blink');
    if ('intervalId' in this) //already was shown, just restart interval
      clearInterval(this.intervalId);
    else { //was hidden and detached, insert this.jQ back into HTML DOM
      if (this[R]) {
        if (this.selection && this.selection.ends[L][L] === this[L])
          this.jQ.insertBefore(this.selection.jQ);
        else
          this.jQ.insertBefore(this[R].jQ.first());
      }
      else
        this.jQ.appendTo(this.parent.jQ);
      this.parent.focus();
    }
    this.intervalId = setInterval(this.blink, 500);
    return this;
  };
  _.hide = function() {
    if ('intervalId' in this)
      clearInterval(this.intervalId);
    delete this.intervalId;
    this.jQ.detach();
    this.jQ = $();
    return this;
  };

  _.withDirInsertAt = function(dir, parent, withDir, oppDir) {
    var oldParent = this.parent;
    this.parent = parent;
    this[dir] = withDir;
    this[-dir] = oppDir;
    oldParent.blur();
  };
  _.insertAdjacent = function(dir, el) {
    prayDirection(dir);
    this.withDirInsertAt(dir, el.parent, el[dir], el);
    this.parent.jQ.addClass('hasCursor');
    jQinsertAdjacent(dir, this.jQ, jQgetExtreme(dir, el.jQ));
    return this;
  };
  _.insertBefore = function(el) { return this.insertAdjacent(L, el); };
  _.insertAfter = function(el) { return this.insertAdjacent(R, el); };

  _.appendDir = function(dir, el) {
    prayDirection(dir);
    this.withDirInsertAt(dir, el, 0, el.ch[dir]);

    // never insert before textarea
    if (dir === L && el.textarea) {
      jQinsertAdjacent(-dir, this.jQ, el.textarea);
    }
    else {
      jQappendDir(dir, this.jQ, el.jQ);
    }

    el.focus();

    return this;
  };
  _.prependTo = function(el) { return this.appendDir(L, el); };
  _.appendTo = function(el) { return this.appendDir(R, el); };

  _.escapeDir = function(dir, key, e) {
    prayDirection(dir);

    // always prevent default of Spacebar, but only prevent default of Tab if
    // not in the root editable
    if (key === 'Spacebar' || this.parent !== this.root) {
      e.preventDefault();
    }

    // want to be a noop if in the root editable (in fact, Tab has an unrelated
    // default browser action if so)
    if (this.parent === this.root) return;

    clearUpDownCache(this);
    this.show().clearSelection();
    this.parent.moveOutOf(dir, this);
  };

  _.moveDirWithin = function(dir, block) {
    prayDirection(dir);

    if (this[dir]) this[dir].moveTowards(dir, this);
    else if (this.parent !== block) this.parent.moveOutOf(dir, this);
  };
  _.moveLeftWithin = function(block) {
    return this.moveDirWithin(L, block);
  };
  _.moveRightWithin = function(block) {
    return this.moveDirWithin(R, block);
  };
  _.moveDir = function(dir) {
    prayDirection(dir);

    clearUpDownCache(this);

    if (this.selection)  {
      this.insertAdjacent(dir, this.selection.ends[dir]).clearSelection();
    }
    else {
      this.moveDirWithin(dir, this.root);
    }

    return this.show();
  };
  _.moveLeft = function() { return this.moveDir(L); };
  _.moveRight = function() { return this.moveDir(R); };

  /**
   * moveUp and moveDown have almost identical algorithms:
   * - first check next and prev, if so prepend/appendTo them
   * - else check the parent's 'upOutOf'/'downOutOf' property:
   *   + if it's a function, call it with the cursor as the sole argument and
   *     use the return value as if it were the value of the property
   *   + if it's undefined, bubble up to the next ancestor.
   *   + if it's false, stop bubbling.
   *   + if it's a Node, jump up or down to it
   */
  _.moveUp = function() { return moveUpDown(this, 'up'); };
  _.moveDown = function() { return moveUpDown(this, 'down'); };
  function moveUpDown(self, dir) {
    var dirInto = dir+'Into', dirOutOf = dir+'OutOf';
    if (self[R][dirInto]) self.prependTo(self[R][dirInto]);
    else if (self[L][dirInto]) self.appendTo(self[L][dirInto]);
    else {
      var ancestor = self.parent;
      do {
        var prop = ancestor[dirOutOf];
        if (prop) {
          if (typeof prop === 'function') prop = ancestor[dirOutOf](self);
          if (prop === false) break;
          if (prop instanceof Node) {
            self.jumpUpDown(ancestor, prop);
            break;
          }
        }
        ancestor = ancestor.parent;
      } while (ancestor !== self.root);
    }

    return self.clearSelection().show();
  }
  /**
   * jump up or down from one block Node to another:
   * - cache the current Point in the node we're jumping from
   * - check if there's a Point in it cached for the node we're jumping to
   *   + if so put the cursor there,
   *   + if not seek a position in the node that is horizontally closest to
   *     the cursor's current position
   */
  _.jumpUpDown = function(from, to) {
    var self = this;
    self.upDownCache[from.id] = Point(self.parent, self[L], self[R]);
    var cached = self.upDownCache[to.id];
    if (cached) {
      cached[R] ? self.insertBefore(cached[R]) : self.appendTo(cached.parent);
    }
    else {
      var pageX = offset(self).left;
      self.appendTo(to).seekHoriz(pageX, to);
    }
  };

  _.seek = function(target, pageX, pageY) {
    var cursor = this;
    clearUpDownCache(cursor);

    var nodeId = target.attr(mqBlockId) || target.attr(mqCmdId);
    if (!nodeId) {
      var targetParent = target.parent();
      nodeId = targetParent.attr(mqBlockId) || targetParent.attr(mqCmdId);
    }
    var node = nodeId ? Node.byId[nodeId] : cursor.root;
    pray('nodeId is the id of some Node that exists', node);

    // target could've been selection span, so get node from target before
    // clearing selection
    cursor.clearSelection().show();

    node.seek(pageX, cursor);

    return cursor;
  };
  _.seekHoriz = function(pageX, block) {
    //move cursor to position closest to click
    var cursor = this;
    var dist = offset(cursor).left - pageX;
    var prevDist;

    do {
      cursor.moveLeftWithin(block);
      prevDist = dist;
      dist = offset(cursor).left - pageX;
    }
    while (dist > 0 && (cursor[L] || cursor.parent !== block));

    if (-dist > prevDist) cursor.moveRightWithin(block);

    return cursor;
  };
  function offset(self) {
    //in Opera 11.62, .getBoundingClientRect() and hence jQuery::offset()
    //returns all 0's on inline elements with negative margin-right (like
    //the cursor) at the end of their parent, so temporarily remove the
    //negative margin-right when calling jQuery::offset()
    //Opera bug DSK-360043
    //http://bugs.jquery.com/ticket/11523
    //https://github.com/jquery/jquery/pull/717
    var offset = self.jQ.removeClass('cursor').offset();
    self.jQ.addClass('cursor');
    return offset;
  }
  _.writeLatex = function(latex) {
    var self = this;
    clearUpDownCache(self);
    self.show().deleteSelection();

    var all = Parser.all;
    var eof = Parser.eof;

    var block = latexMathParser.skip(eof).or(all.result(false)).parse(latex);

    if (block) {
      block.children().adopt(self.parent, self[L], self[R]);
      MathElement.jQize(block.join('html')).insertBefore(self.jQ);
      self[L] = block.ch[R];
      block.finalizeInsert();
      self.parent.bubble('redraw');
    }

    return this.hide();
  };
  _.write = function(ch) {
    clearUpDownCache(this);
    return this.show().insertCh(ch);
  };
  _.insertCh = function(ch) {
    var cmd;
    if (ch.match(/^[a-eg-zA-Z]$/)) //exclude f because want florin
      cmd = Variable(ch);
    else if (cmd = CharCmds[ch] || LatexCmds[ch])
      cmd = cmd(ch);
    else
      cmd = VanillaSymbol(ch);

    if (this.selection) {
      this[L] = this.selection.ends[L][L];
      this[R] = this.selection.ends[R][R];
      cmd.replaces(this.selection);
      delete this.selection;
    }

    return this.insertNew(cmd);
  };
  _.insertNew = function(cmd) {
    cmd.createBefore(this);
    return this;
  };
  _.insertCmd = function(latexCmd, replacedFragment) {
    var cmd = LatexCmds[latexCmd];
    if (cmd) {
      cmd = cmd(latexCmd);
      if (replacedFragment) cmd.replaces(replacedFragment);
      this.insertNew(cmd);
    }
    else {
<<<<<<< HEAD
      cmd = TextBlock(latexCmd);
      cmd.ch[L].focus = function(){ delete this.focus; return this; };
=======
      cmd = TextBlock();
      cmd.replaces(latexCmd);
      cmd.firstChild.focus = function(){ delete this.focus; return this; };
>>>>>>> f2a0237a
      this.insertNew(cmd).insertAfter(cmd);
      if (replacedFragment)
        replacedFragment.remove();
    }
    return this;
  };
  _.unwrapGramp = function() {
    var gramp = this.parent.parent;
    var greatgramp = gramp.parent;
    var next = gramp[R];
    var cursor = this;

    var prev = gramp[L];
    gramp.disown().eachChild(function(uncle) {
      if (uncle.isEmpty()) return;

      uncle.children()
        .adopt(greatgramp, prev, next)
        .each(function(cousin) {
          cousin.jQ.insertBefore(gramp.jQ.first());
        })
      ;

      prev = uncle.ch[R];
    });

    if (!this[R]) { //then find something to be next to insertBefore
      if (this[L])
        this[R] = this[L][R];
      else {
        while (!this[R]) {
          this.parent = this.parent[R];
          if (this.parent)
            this[R] = this.parent.ch[L];
          else {
            this[R] = gramp[R];
            this.parent = greatgramp;
            break;
          }
        }
      }
    }
    if (this[R])
      this.insertBefore(this[R]);
    else
      this.appendTo(greatgramp);

    gramp.jQ.remove();

    if (gramp[L])
      gramp[L].respace();
    if (gramp[R])
      gramp[R].respace();
  };
  _.deleteDir = function(dir) {
    prayDirection(dir);
    clearUpDownCache(this);
    this.show();

    if (this.deleteSelection()); // pass
    else if (this[dir]) this[dir].deleteTowards(dir, this);
    else if (this.parent !== this.root) this.parent.deleteOutOf(dir, this);

    if (this[L])
      this[L].respace();
    if (this[R])
      this[R].respace();
    this.parent.bubble('redraw');

    return this;
  };
  _.backspace = function() { return this.deleteDir(L); };
  _.deleteForward = function() { return this.deleteDir(R); };
  _.selectFrom = function(anticursor) {
    // `this` cursor and the anticursor should be in the same tree, because
    // the mousemove handler attached to the document, unlike the one attached
    // to the root HTML DOM element, doesn't try to get the math tree node of
    // the mousemove target, and Cursor::seek() based solely on coordinates
    // stays within the tree of `this` cursor's root.
    var selection = Fragment.between(this, anticursor);

    var leftEnd = selection.ends[L];
    var rightEnd = selection.ends[R];
    var lca = leftEnd.parent;

    lca.selectChildren(this.hide(), leftEnd, rightEnd);
    this.root.selectionChanged();
  };
  _.selectDir = function(dir) {
    prayDirection(dir);
    clearUpDownCache(this);

    if (this[dir]) this[dir].selectTowards(dir, this);
    else if (this.parent !== this.root) this.parent.selectOutOf(dir, this);

    this.root.selectionChanged();
  };
  _.selectLeft = function() { return this.selectDir(L); };
  _.selectRight = function() { return this.selectDir(R); };

  function clearUpDownCache(self) {
    self.upDownCache = {};
  }

  _.prepareMove = function() {
    clearUpDownCache(this);
    return this.show().clearSelection();
  };

  _.prepareEdit = function() {
    clearUpDownCache(this);
    return this.show().deleteSelection();
  }

  _.clearSelection = function() {
    if (this.selection) {
      this.selection.clear();
      delete this.selection;
      this.root.selectionChanged();
    }
    return this;
  };
  _.deleteSelection = function() {
    if (!this.selection) return false;

    this[L] = this.selection.ends[L][L];
    this[R] = this.selection.ends[R][R];
    this.selection.remove();
    this.root.selectionChanged();
    return delete this.selection;
  };
});

var Selection = P(MathFragment, function(_, _super) {
  _.init = function() {
    var frag = this;
    _super.init.apply(frag, arguments);

    frag.jQwrap(frag.jQ);
  };
  _.jQwrap = function(children) {
    this.jQ = children.wrapAll('<span class="selection"></span>').parent();
      //can't do wrapAll(this.jQ = $(...)) because wrapAll will clone it
  };
  _.adopt = function() {
    this.jQ.replaceWith(this.jQ = this.jQ.children());
    return _super.adopt.apply(this, arguments);
  };
  _.clear = function() {
    this.jQ.replaceWith(this.jQ.children());
    return this;
  };
});<|MERGE_RESOLUTION|>--- conflicted
+++ resolved
@@ -289,14 +289,9 @@
       this.insertNew(cmd);
     }
     else {
-<<<<<<< HEAD
-      cmd = TextBlock(latexCmd);
-      cmd.ch[L].focus = function(){ delete this.focus; return this; };
-=======
       cmd = TextBlock();
       cmd.replaces(latexCmd);
-      cmd.firstChild.focus = function(){ delete this.focus; return this; };
->>>>>>> f2a0237a
+      cmd.ch[L].focus = function(){ delete this.focus; return this; };
       this.insertNew(cmd).insertAfter(cmd);
       if (replacedFragment)
         replacedFragment.remove();
