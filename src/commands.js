/***************************
 * Commands and Operators.
 **************************/

var CharCmds = {}, LatexCmds = {}; //single character commands, LaTeX commands

var scale, // = function(jQ, x, y) { ... }
//will use a CSS 2D transform to scale the jQuery-wrapped HTML elements,
//or the filter matrix transform fallback for IE 5.5-8, or gracefully degrade to
//increasing the fontSize to match the vertical Y scaling factor.

//ideas from http://github.com/louisremi/jquery.transform.js
//see also http://msdn.microsoft.com/en-us/library/ms533014(v=vs.85).aspx

  forceIERedraw = noop,
  div = document.createElement('div'),
  div_style = div.style,
  transformPropNames = {
    transform:1,
    WebkitTransform:1,
    MozTransform:1,
    OTransform:1,
    msTransform:1
  },
  transformPropName;

for (var prop in transformPropNames) {
  if (prop in div_style) {
    transformPropName = prop;
    break;
  }
}

if (transformPropName) {
  scale = function(jQ, x, y) {
    jQ.css(transformPropName, 'scale('+x+','+y+')');
  };
}
else if ('filter' in div_style) { //IE 6, 7, & 8 fallback, see https://github.com/laughinghan/mathquill/wiki/Transforms
  forceIERedraw = function(el){ el.className = el.className; };
  scale = function(jQ, x, y) { //NOTE: assumes y > x
    x /= (1+(y-1)/2);
    jQ.css('fontSize', y + 'em');
    if (!jQ.hasClass('matrixed-container')) {
      jQ.addClass('matrixed-container')
      .wrapInner('<span class="matrixed"></span>');
    }
    var innerjQ = jQ.children()
    .css('filter', 'progid:DXImageTransform.Microsoft'
        + '.Matrix(M11=' + x + ",SizingMethod='auto expand')"
    );
    function calculateMarginRight() {
      jQ.css('marginRight', (innerjQ.width()-1)*(x-1)/x + 'px');
    }
    calculateMarginRight();
    var intervalId = setInterval(calculateMarginRight);
    $(window).load(function() {
      clearTimeout(intervalId);
      calculateMarginRight();
    });
  };
}
else {
  scale = function(jQ, x, y) {
    jQ.css('fontSize', y + 'em');
  };
}

var Style = P(MathCommand, function(_, _super) {
  _.init = function(ctrlSeq, tagName, attrs) {
    _super.init.call(this, ctrlSeq, '<'+tagName+' '+attrs+'>&0</'+tagName+'>');
  };
});

//fonts
LatexCmds.mathrm = bind(Style, '\\mathrm', 'span', 'class="roman font"');
LatexCmds.mathit = bind(Style, '\\mathit', 'i', 'class="font"');
LatexCmds.mathbf = bind(Style, '\\mathbf', 'b', 'class="font"');
LatexCmds.mathsf = bind(Style, '\\mathsf', 'span', 'class="sans-serif font"');
LatexCmds.mathtt = bind(Style, '\\mathtt', 'span', 'class="monospace font"');
//text-decoration
LatexCmds.underline = bind(Style, '\\underline', 'span', 'class="non-leaf underline"');
LatexCmds.overline = LatexCmds.bar = bind(Style, '\\overline', 'span', 'class="non-leaf overline"');

// `\textcolor{color}{math}` will apply a color to the given math content, where
// `color` is any valid CSS Color Value (see [SitePoint docs][] (recommended),
// [Mozilla docs][], or [W3C spec][]).
//
// [SitePoint docs]: http://reference.sitepoint.com/css/colorvalues
// [Mozilla docs]: https://developer.mozilla.org/en-US/docs/CSS/color_value#Values
// [W3C spec]: http://dev.w3.org/csswg/css3-color/#colorunits
var TextColor = LatexCmds.textcolor = P(MathCommand, function(_, _super) {
  _.htmlTemplate = '<span class="mq-textcolor">&0</span>';
  _.jQadd = function() {
    _super.jQadd.apply(this, arguments);
    this.jQ.css('color', this.color);
  };

  _.parser = function() {
    var self = this;
    var optWhitespace = Parser.optWhitespace;
    var string = Parser.string;
    var regex = Parser.regex;

    return optWhitespace
      .then(string('{'))
      .then(regex(/^[^{}]*/))
      .skip(string('}'))
      .then(function(color) {
        self.color = color;
        return _super.parser.call(self);
      })
    ;
  };
});

var SupSub = P(MathCommand, function(_, _super) {
  _.init = function(ctrlSeq, tag, text) {
    _super.init.call(this, ctrlSeq, '<'+tag+' class="non-leaf">&0</'+tag+'>', [ text ]);
  };
  _.finalizeTree = function() {
    //TODO: use inheritance
    pray('SupSub is only _ and ^',
      this.ctrlSeq === '^' || this.ctrlSeq === '_'
    );

    if (this.ctrlSeq === '_') {
      this.downInto = this.ch[L];
      this.ch[L].upOutOf = insertBeforeUnlessAtEnd;
    }
    else {
      this.upInto = this.ch[L];
      this.ch[L].downOutOf = insertBeforeUnlessAtEnd;
    }
    function insertBeforeUnlessAtEnd(cursor) {
      // cursor.insertBefore(cmd), unless cursor at the end of block, and every
      // ancestor cmd is at the end of every ancestor block
      var cmd = this.parent, ancestorCmd = cursor;
      do {
        if (ancestorCmd[R]) {
          cursor.insertBefore(cmd);
          return false;
        }
        ancestorCmd = ancestorCmd.parent.parent;
      } while (ancestorCmd !== cmd);
      cursor.insertAfter(cmd);
      return false;
    }
  };
  _.latex = function() {
    var latex = this.ch[L].latex();
    if (latex.length === 1)
      return this.ctrlSeq + latex;
    else
      return this.ctrlSeq + '{' + (latex || ' ') + '}';
  };
  _.redraw = function() {
    if (this[L])
      this[L].respace();
    //SupSub::respace recursively calls respace on all the following SupSubs
    //so if prev is a SupSub, no need to call respace on this or following nodes
    if (!(this[L] instanceof SupSub)) {
      this.respace();
      //and if next is a SupSub, then this.respace() will have already called
      //this[R].respace()
      if (this[R] && !(this[R] instanceof SupSub))
        this[R].respace();
    }
  };
  _.respace = function() {
    if (
      this[L].ctrlSeq === '\\int ' || (
        this[L] instanceof SupSub && this[L].ctrlSeq != this.ctrlSeq
        && this[L][L] && this[L][L].ctrlSeq === '\\int '
      )
    ) {
      if (!this.limit) {
        this.limit = true;
        this.jQ.addClass('limit');
      }
    }
    else {
      if (this.limit) {
        this.limit = false;
        this.jQ.removeClass('limit');
      }
    }

    this.respaced = this[L] instanceof SupSub && this[L].ctrlSeq != this.ctrlSeq && !this[L].respaced;
    if (this.respaced) {
      var fontSize = +this.jQ.css('fontSize').slice(0,-2),
        prevWidth = this[L].jQ.outerWidth(),
        thisWidth = this.jQ.outerWidth();
      this.jQ.css({
        left: (this.limit && this.ctrlSeq === '_' ? -.25 : 0) - prevWidth/fontSize + 'em',
        marginRight: .1 - min(thisWidth, prevWidth)/fontSize + 'em'
          //1px extra so it doesn't wrap in retarded browsers (Firefox 2, I think)
      });
    }
    else if (this.limit && this.ctrlSeq === '_') {
      this.jQ.css({
        left: '-.25em',
        marginRight: ''
      });
    }
    else {
      this.jQ.css({
        left: '',
        marginRight: ''
      });
    }

    if (this[R] instanceof SupSub)
      this[R].respace();

    return this;
  };
});

LatexCmds.subscript =
LatexCmds._ = bind(SupSub, '_', 'sub', '_');

LatexCmds.superscript =
LatexCmds.supscript =
LatexCmds['^'] = bind(SupSub, '^', 'sup', '**');

var Fraction =
LatexCmds.frac =
LatexCmds.dfrac =
LatexCmds.cfrac =
LatexCmds.fraction = P(MathCommand, function(_, _super) {
  _.ctrlSeq = '\\frac';
  _.htmlTemplate =
      '<span class="fraction non-leaf">'
    +   '<span class="numerator">&0</span>'
    +   '<span class="denominator">&1</span>'
    +   '<span style="display:inline-block;width:0">&nbsp;</span>'
    + '</span>'
  ;
  _.textTemplate = ['(', '/', ')'];
  _.finalizeTree = function() {
    this.upInto = this.ch[R].upOutOf = this.ch[L];
    this.downInto = this.ch[L].downOutOf = this.ch[R];
  };
});

var LiveFraction =
LatexCmds.over =
CharCmds['/'] = P(Fraction, function(_, _super) {
  _.createBefore = function(cursor) {
    if (!this.replacedFragment) {
      var prev = cursor[L];
      while (prev &&
        !(
          prev instanceof BinaryOperator ||
          prev instanceof TextBlock ||
          prev instanceof BigSymbol ||
          ',;:'.split('').indexOf(prev.ctrlSeq) > -1
        ) //lookbehind for operator
      ) prev = prev[L];

      if (prev instanceof BigSymbol && prev[R] instanceof SupSub) {
        prev = prev[R];
        if (prev[R] instanceof SupSub && prev[R].ctrlSeq != prev.ctrlSeq)
          prev = prev[R];
      }

      if (prev !== cursor[L]) {
        this.replaces(Fragment(prev[R] || cursor.parent.ch[L], cursor[L]));
        cursor[L] = prev;
      }
    }
    _super.createBefore.call(this, cursor);
  };
});

var SquareRoot =
LatexCmds.sqrt =
LatexCmds['√'] = P(MathCommand, function(_, _super) {
  _.ctrlSeq = '\\sqrt';
  _.htmlTemplate =
      '<span class="non-leaf">'
    +   '<span class="scaled sqrt-prefix">&radic;</span>'
    +   '<span class="non-leaf sqrt-stem">&0</span>'
    + '</span>'
  ;
  _.textTemplate = ['sqrt(', ')'];
  _.parser = function() {
    return latexMathParser.optBlock.then(function(optBlock) {
      return latexMathParser.block.map(function(block) {
        var nthroot = NthRoot();
        nthroot.blocks = [ optBlock, block ];
        optBlock.adopt(nthroot, 0, 0);
        block.adopt(nthroot, optBlock, 0);
        return nthroot;
      });
    }).or(_super.parser.call(this));
  };
  _.redraw = function() {
    var block = this.ch[R].jQ;
    scale(block.prev(), 1, block.innerHeight()/+block.css('fontSize').slice(0,-2) - .1);
  };
});


var NthRoot =
LatexCmds.nthroot = P(SquareRoot, function(_, _super) {
  _.htmlTemplate =
      '<sup class="nthroot non-leaf">&0</sup>'
    + '<span class="scaled">'
    +   '<span class="sqrt-prefix scaled">&radic;</span>'
    +   '<span class="sqrt-stem non-leaf">&1</span>'
    + '</span>'
  ;
  _.textTemplate = ['sqrt[', '](', ')'];
  _.latex = function() {
    return '\\sqrt['+this.ch[L].latex()+']{'+this.ch[R].latex()+'}';
  };
});

// Round/Square/Curly/Angle Brackets (aka Parens/Brackets/Braces)
var Bracket = P(MathCommand, function(_, _super) {
  _.init = function(open, close, ctrlSeq, end) {
    _super.init.call(this, '\\left'+ctrlSeq,
        '<span class="non-leaf">'
      +   '<span class="scaled paren">'+open+'</span>'
      +   '<span class="non-leaf">&0</span>'
      +   '<span class="scaled paren">'+close+'</span>'
      + '</span>',
      [open, close]);
    this.end = '\\right'+end;
  };
  _.jQadd = function() {
    _super.jQadd.apply(this, arguments);
    var jQ = this.jQ;
    this.bracketjQs = jQ.children(':first').add(jQ.children(':last'));
  };
  _.latex = function() {
    return this.ctrlSeq + this.ch[L].latex() + this.end;
  };
  _.redraw = function() {
    var blockjQ = this.ch[L].jQ;

    var height = blockjQ.outerHeight()/+blockjQ.css('fontSize').slice(0,-2);

    scale(this.bracketjQs, min(1 + .2*(height - 1), 1.2), 1.05*height);
  };
});

LatexCmds.left = P(MathCommand, function(_) {
  _.parser = function() {
    var regex = Parser.regex;
    var string = Parser.string;
    var succeed = Parser.succeed;
    var optWhitespace = Parser.optWhitespace;

    return optWhitespace.then(regex(/^(?:[([|]|\\\{)/))
      .then(function(open) {
        if (open.charAt(0) === '\\') open = open.slice(1);

        var cmd = CharCmds[open]();

        return latexMathParser
          .map(function (block) {
            cmd.blocks = [ block ];
            block.adopt(cmd, 0, 0);
          })
          .then(string('\\right'))
          .skip(optWhitespace)
          .then(regex(/^(?:[\])|]|\\\})/))
          .then(function(close) {
            if (close.slice(-1) !== cmd.end.slice(-1)) {
              return Parser.fail('open doesn\'t match close');
            }

            return succeed(cmd);
          })
        ;
      })
    ;
  };
});

LatexCmds.right = P(MathCommand, function(_) {
  _.parser = function() {
    return Parser.fail('unmatched \\right');
  };
});

LatexCmds.lbrace =
CharCmds['{'] = bind(Bracket, '{', '}', '\\{', '\\}');
LatexCmds.langle =
LatexCmds.lang = bind(Bracket, '&lang;','&rang;','\\langle ','\\rangle ');

// Closing bracket matching opening bracket above
var CloseBracket = P(Bracket, function(_, _super) {
  _.createBefore = function(cursor) {
    // if I'm at the end of my parent who is a matching open-paren,
    // and I am not replacing a selection fragment, don't create me,
    // just put cursor after my parent
    if (!cursor[R] && cursor.parent.parent && cursor.parent.parent.end === this.end && !this.replacedFragment)
      cursor.insertAfter(cursor.parent.parent);
    else
      _super.createBefore.call(this, cursor);
  };
  _.placeCursor = function(cursor) {
    this.ch[L].blur();
    cursor.insertAfter(this);
  };
});

LatexCmds.rbrace =
CharCmds['}'] = bind(CloseBracket, '{','}','\\{','\\}');
LatexCmds.rangle =
LatexCmds.rang = bind(CloseBracket, '&lang;','&rang;','\\langle ','\\rangle ');

var parenMixin = function(_, _super) {
  _.init = function(open, close) {
    _super.init.call(this, open, close, open, close);
  };
};

var Paren = P(Bracket, parenMixin);

LatexCmds.lparen =
CharCmds['('] = bind(Paren, '(', ')');
LatexCmds.lbrack =
LatexCmds.lbracket =
CharCmds['['] = bind(Paren, '[', ']');

var CloseParen = P(CloseBracket, parenMixin);

LatexCmds.rparen =
CharCmds[')'] = bind(CloseParen, '(', ')');
LatexCmds.rbrack =
LatexCmds.rbracket =
CharCmds[']'] = bind(CloseParen, '[', ']');

var Pipes =
LatexCmds.lpipe =
LatexCmds.rpipe =
CharCmds['|'] = P(Paren, function(_, _super) {
  _.init = function() {
    _super.init.call(this, '|', '|');
  };

  _.createBefore = CloseBracket.prototype.createBefore;
});

<<<<<<< HEAD
=======
var TextBlock =
CharCmds.$ =
LatexCmds.text =
LatexCmds.textnormal =
LatexCmds.textrm =
LatexCmds.textup =
LatexCmds.textmd = P(MathCommand, function(_, _super) {
  _.ctrlSeq = '\\text';
  _.htmlTemplate = '<span class="text">&0</span>';
  _.replaces = function(replacedText) {
    if (replacedText instanceof MathFragment)
      this.replacedText = replacedText.remove().jQ.text();
    else if (typeof replacedText === 'string')
      this.replacedText = replacedText;
  };
  _.textTemplate = ['"', '"'];
  _.parser = function() {
    // TODO: correctly parse text mode
    var string = Parser.string;
    var regex = Parser.regex;
    var optWhitespace = Parser.optWhitespace;
    return optWhitespace
      .then(string('{')).then(regex(/^[^}]*/)).skip(string('}'))
      .map(function(text) {
        var cmd = TextBlock();
        cmd.createBlocks();
        var block = cmd.firstChild;
        for (var i = 0; i < text.length; i += 1) {
          var ch = VanillaSymbol(text.charAt(i));
          ch.adopt(block, block.lastChild, 0);
        }
        return cmd;
      })
    ;
  };
  _.createBlocks = function() {
    //FIXME: another possible Law of Demeter violation, but this seems much cleaner, like it was supposed to be done this way
    this.firstChild =
    this.lastChild =
      InnerTextBlock();

    this.blocks = [ this.firstChild ];

    this.firstChild.parent = this;
  };
  _.finalizeInsert = function() {
    //FIXME HACK blur removes the TextBlock
    this.firstChild.blur = function() { delete this.blur; return this; };
    _super.finalizeInsert.call(this);
  };
  _.createBefore = function(cursor) {
    _super.createBefore.call(this, this.cursor = cursor);

    if (this.replacedText)
      for (var i = 0; i < this.replacedText.length; i += 1)
        this.write(this.replacedText.charAt(i));
  };
  _.write = function(ch) {
    var html;
    if (ch === '<') html = '&lt;';
    else if (ch === '>') html = '&gt;';
    this.cursor.insertNew(VanillaSymbol(ch, html));
  };
  _.onKey = function(key, e) {
    //backspace and delete and ends of block don't unwrap
    if (!this.cursor.selection &&
      (
        (key === 'Backspace' && !this.cursor.prev) ||
        (key === 'Del' && !this.cursor.next)
      )
    ) {
      if (this.isEmpty())
        this.cursor.insertAfter(this);

      return false;
    }
  };
  _.onText = function(ch) {
    this.cursor.prepareEdit();
    if (ch !== '$')
      this.write(ch);
    else if (this.isEmpty())
      this.cursor.insertAfter(this).backspace().insertNew(VanillaSymbol('\\$','$'));
    else if (!this.cursor.next)
      this.cursor.insertAfter(this);
    else if (!this.cursor.prev)
      this.cursor.insertBefore(this);
    else { //split apart
      var next = TextBlock(MathFragment(this.cursor.next, this.firstChild.lastChild));
      next.placeCursor = function(cursor) { //FIXME HACK: pretend no prev so they don't get merged
        this.prev = 0;
        delete this.placeCursor;
        this.placeCursor(cursor);
      };
      next.firstChild.focus = function(){ return this; };
      this.cursor.insertAfter(this).insertNew(next);
      next.prev = this;
      this.cursor.insertBefore(next);
      delete next.firstChild.focus;
    }
    return false;
  };
});

var InnerTextBlock = P(MathBlock, function(_, _super) {
  _.blur = function() {
    this.jQ.removeClass('hasCursor');
    if (this.isEmpty()) {
      var textblock = this.parent, cursor = textblock.cursor;
      if (cursor.parent === this)
        this.jQ.addClass('empty');
      else {
        cursor.hide();
        textblock.remove();
        if (cursor.next === textblock)
          cursor.next = textblock.next;
        else if (cursor.prev === textblock)
          cursor.prev = textblock.prev;

        cursor.show().parent.bubble('redraw');
      }
    }
    return this;
  };
  _.focus = function() {
    _super.focus.call(this);

    var textblock = this.parent;
    if (textblock.next.ctrlSeq === textblock.ctrlSeq) { //TODO: seems like there should be a better way to move MathElements around
      var innerblock = this,
        cursor = textblock.cursor,
        next = textblock.next.firstChild;

      next.eachChild(function(child){
        child.parent = innerblock;
        child.jQ.appendTo(innerblock.jQ);
      });

      if (this.lastChild)
        this.lastChild.next = next.firstChild;
      else
        this.firstChild = next.firstChild;

      next.firstChild.prev = this.lastChild;
      this.lastChild = next.lastChild;

      next.parent.remove();

      if (cursor.prev)
        cursor.insertAfter(cursor.prev);
      else
        cursor.prependTo(this);

      cursor.parent.bubble('redraw');
    }
    else if (textblock.prev.ctrlSeq === textblock.ctrlSeq) {
      var cursor = textblock.cursor;
      if (cursor.prev)
        textblock.prev.firstChild.focus();
      else
        cursor.appendTo(textblock.prev.firstChild);
    }
    return this;
  };
});


function makeTextBlock(latex, tagName, attrs) {
  return P(TextBlock, {
    ctrlSeq: latex,
    htmlTemplate: '<'+tagName+' '+attrs+'>&0</'+tagName+'>'
  });
}

LatexCmds.em = LatexCmds.italic = LatexCmds.italics =
LatexCmds.emph = LatexCmds.textit = LatexCmds.textsl =
  makeTextBlock('\\textit', 'i', 'class="text"');
LatexCmds.strong = LatexCmds.bold = LatexCmds.textbf =
  makeTextBlock('\\textbf', 'b', 'class="text"');
LatexCmds.sf = LatexCmds.textsf =
  makeTextBlock('\\textsf', 'span', 'class="sans-serif text"');
LatexCmds.tt = LatexCmds.texttt =
  makeTextBlock('\\texttt', 'span', 'class="monospace text"');
LatexCmds.textsc =
  makeTextBlock('\\textsc', 'span', 'style="font-variant:small-caps" class="text"');
LatexCmds.uppercase =
  makeTextBlock('\\uppercase', 'span', 'style="text-transform:uppercase" class="text"');
LatexCmds.lowercase =
  makeTextBlock('\\lowercase', 'span', 'style="text-transform:lowercase" class="text"');

>>>>>>> b82f8dd8
// input box to type a variety of LaTeX commands beginning with a backslash
var LatexCommandInput =
CharCmds['\\'] = P(MathCommand, function(_, _super) {
  _.ctrlSeq = '\\';
  _.replaces = function(replacedFragment) {
    this._replacedFragment = replacedFragment.disown();
    this.isEmpty = function() { return false; };
  };
  _.htmlTemplate = '<span class="latex-command-input non-leaf">\\<span>&0</span></span>';
  _.textTemplate = ['\\'];
  _.createBlocks = function() {
    _super.createBlocks.call(this);
    this.ch[L].focus = function() {
      this.parent.jQ.addClass('hasCursor');
      if (this.isEmpty())
        this.parent.jQ.removeClass('empty');

      return this;
    };
    this.ch[L].blur = function() {
      this.parent.jQ.removeClass('hasCursor');
      if (this.isEmpty())
        this.parent.jQ.addClass('empty');

      return this;
    };
  };
  _.createBefore = function(cursor) {
    _super.createBefore.call(this, cursor);

    this.cursor = cursor.appendTo(this.ch[L]);
    if (this._replacedFragment) {
      var el = this.jQ[0];
      this.jQ =
        this._replacedFragment.jQ.addClass('blur').bind(
          'mousedown mousemove', //FIXME: is monkey-patching the mousedown and mousemove handlers the right way to do this?
          function(e) {
            $(e.target = el).trigger(e);
            return false;
          }
        ).insertBefore(this.jQ).add(this.jQ);
    }

    this.ch[L].write = function(cursor, ch, replacedFragment) {
      if (replacedFragment) replacedFragment.remove();

      if (ch.match(/[a-z]/i)) VanillaSymbol(ch).createBefore(cursor);
      else {
        this.parent.renderCommand();
        if (ch !== '\\' || !this.isEmpty()) this.parent.parent.write(cursor, ch);
      }
    };
  };
  _.latex = function() {
    return '\\' + this.ch[L].latex() + ' ';
  };
  _.onKey = function(key, e) {
    if (key === 'Tab' || key === 'Enter' || key === 'Spacebar') {
      this.renderCommand();
      e.preventDefault();
      return false;
    }
  };
  _.renderCommand = function() {
    this.jQ = this.jQ.last();
    this.remove();
    if (this[R]) {
      this.cursor.insertBefore(this[R]);
    } else {
      this.cursor.appendTo(this.parent);
    }

<<<<<<< HEAD
    var latex = this.ch[L].latex(), cmd;
=======
    var latex = this.firstChild.latex();
>>>>>>> b82f8dd8
    if (!latex) latex = 'backslash';
    this.cursor.insertCmd(latex, this._replacedFragment);
  };
});

var Binomial =
LatexCmds.binom =
LatexCmds.binomial = P(MathCommand, function(_, _super) {
  _.ctrlSeq = '\\binom';
  _.htmlTemplate =
      '<span class="paren scaled">(</span>'
    + '<span class="non-leaf">'
    +   '<span class="array non-leaf">'
    +     '<span>&0</span>'
    +     '<span>&1</span>'
    +   '</span>'
    + '</span>'
    + '<span class="paren scaled">)</span>'
  ;
  _.textTemplate = ['choose(',',',')'];
  _.redraw = function() {
    var blockjQ = this.jQ.eq(1);

    var height = blockjQ.outerHeight()/+blockjQ.css('fontSize').slice(0,-2);

    var parens = this.jQ.filter('.paren');
    scale(parens, min(1 + .2*(height - 1), 1.2), 1.05*height);
  };
});

var Choose =
LatexCmds.choose = P(Binomial, function(_) {
  _.createBefore = LiveFraction.prototype.createBefore;
});

var Vector =
LatexCmds.vector = P(MathCommand, function(_, _super) {
  _.ctrlSeq = '\\vector';
  _.htmlTemplate = '<span class="array"><span>&0</span></span>';
  _.latex = function() {
    return '\\begin{matrix}' + this.foldChildren([], function(latex, child) {
      latex.push(child.latex());
      return latex;
    }).join('\\\\') + '\\end{matrix}';
  };
  _.text = function() {
    return '[' + this.foldChildren([], function(text, child) {
      text.push(child.text());
      return text;
    }).join() + ']';
  };
  _.createBefore = function(cursor) {
    _super.createBefore.call(this, this.cursor = cursor);
  };
  _.onKey = function(key, e) {
    var currentBlock = this.cursor.parent;

    if (currentBlock.parent === this) {
      if (key === 'Enter') { //enter
        var newBlock = MathBlock();
        newBlock.parent = this;
        newBlock.jQ = $('<span></span>')
          .attr(mqBlockId, newBlock.id)
          .insertAfter(currentBlock.jQ);
        if (currentBlock[R])
          currentBlock[R][L] = newBlock;
        else
          this.ch[R] = newBlock;

        newBlock[R] = currentBlock[R];
        currentBlock[R] = newBlock;
        newBlock[L] = currentBlock;
        this.bubble('redraw').cursor.appendTo(newBlock);

        e.preventDefault();
        return false;
      }
      else if (key === 'Tab' && !currentBlock[R]) {
        if (currentBlock.isEmpty()) {
          if (currentBlock[L]) {
            this.cursor.insertAfter(this);
            delete currentBlock[L][R];
            this.ch[R] = currentBlock[L];
            currentBlock.jQ.remove();
            this.bubble('redraw');

            e.preventDefault();
            return false;
          }
          else
            return;
        }

        var newBlock = MathBlock();
        newBlock.parent = this;
        newBlock.jQ = $('<span></span>').attr(mqBlockId, newBlock.id).appendTo(this.jQ);
        this.ch[R] = newBlock;
        currentBlock[R] = newBlock;
        newBlock[L] = currentBlock;
        this.bubble('redraw').cursor.appendTo(newBlock);

        e.preventDefault();
        return false;
      }
      else if (e.which === 8) { //backspace
        if (currentBlock.isEmpty()) {
<<<<<<< HEAD
          if (currentBlock[L]) {
            this.cursor.appendTo(currentBlock[L])
            currentBlock[L][R] = currentBlock[R];
=======
          if (currentBlock.prev) {
            this.cursor.appendTo(currentBlock.prev);
            currentBlock.prev.next = currentBlock.next;
>>>>>>> b82f8dd8
          }
          else {
            this.cursor.insertBefore(this);
            this.ch[L] = currentBlock[R];
          }

          if (currentBlock[R])
            currentBlock[R][L] = currentBlock[L];
          else
            this.ch[R] = currentBlock[L];

          currentBlock.jQ.remove();
          if (this.isEmpty())
            this.cursor.deleteForward();
          else
            this.bubble('redraw');

          e.preventDefault();
          return false;
        }
        else if (!this.cursor[L]) {
          e.preventDefault();
          return false;
        }
      }
    }
  };
});

LatexCmds.editable = P(RootMathCommand, function(_, _super) {
  _.init = function() {
    MathCommand.prototype.init.call(this, '\\editable');
  };

  _.jQadd = function() {
    var self = this;
    // FIXME: this entire method is a giant hack to get around
    // having to call createBlocks, and createRoot expecting to
    // render the contents' LaTeX. Both need to be refactored.
    _super.jQadd.apply(self, arguments);
    var block = self.ch[L].disown();
    var blockjQ = self.jQ.children().detach();

    self.ch[L] =
    self.ch[R] =
      RootMathBlock();

    self.blocks = [ self.ch[L] ];

    self.ch[L].parent = self;

    createRoot(self.jQ, self.ch[L], false, true);
    self.cursor = self.ch[L].cursor;

    block.children().adopt(self.ch[L], 0, 0);
    blockjQ.appendTo(self.ch[L].jQ);

    self.ch[L].cursor.appendTo(self.ch[L]);
  };

  _.latex = function(){ return this.ch[L].latex(); };
  _.text = function(){ return this.ch[L].text(); };
});<|MERGE_RESOLUTION|>--- conflicted
+++ resolved
@@ -447,199 +447,6 @@
   _.createBefore = CloseBracket.prototype.createBefore;
 });
 
-<<<<<<< HEAD
-=======
-var TextBlock =
-CharCmds.$ =
-LatexCmds.text =
-LatexCmds.textnormal =
-LatexCmds.textrm =
-LatexCmds.textup =
-LatexCmds.textmd = P(MathCommand, function(_, _super) {
-  _.ctrlSeq = '\\text';
-  _.htmlTemplate = '<span class="text">&0</span>';
-  _.replaces = function(replacedText) {
-    if (replacedText instanceof MathFragment)
-      this.replacedText = replacedText.remove().jQ.text();
-    else if (typeof replacedText === 'string')
-      this.replacedText = replacedText;
-  };
-  _.textTemplate = ['"', '"'];
-  _.parser = function() {
-    // TODO: correctly parse text mode
-    var string = Parser.string;
-    var regex = Parser.regex;
-    var optWhitespace = Parser.optWhitespace;
-    return optWhitespace
-      .then(string('{')).then(regex(/^[^}]*/)).skip(string('}'))
-      .map(function(text) {
-        var cmd = TextBlock();
-        cmd.createBlocks();
-        var block = cmd.firstChild;
-        for (var i = 0; i < text.length; i += 1) {
-          var ch = VanillaSymbol(text.charAt(i));
-          ch.adopt(block, block.lastChild, 0);
-        }
-        return cmd;
-      })
-    ;
-  };
-  _.createBlocks = function() {
-    //FIXME: another possible Law of Demeter violation, but this seems much cleaner, like it was supposed to be done this way
-    this.firstChild =
-    this.lastChild =
-      InnerTextBlock();
-
-    this.blocks = [ this.firstChild ];
-
-    this.firstChild.parent = this;
-  };
-  _.finalizeInsert = function() {
-    //FIXME HACK blur removes the TextBlock
-    this.firstChild.blur = function() { delete this.blur; return this; };
-    _super.finalizeInsert.call(this);
-  };
-  _.createBefore = function(cursor) {
-    _super.createBefore.call(this, this.cursor = cursor);
-
-    if (this.replacedText)
-      for (var i = 0; i < this.replacedText.length; i += 1)
-        this.write(this.replacedText.charAt(i));
-  };
-  _.write = function(ch) {
-    var html;
-    if (ch === '<') html = '&lt;';
-    else if (ch === '>') html = '&gt;';
-    this.cursor.insertNew(VanillaSymbol(ch, html));
-  };
-  _.onKey = function(key, e) {
-    //backspace and delete and ends of block don't unwrap
-    if (!this.cursor.selection &&
-      (
-        (key === 'Backspace' && !this.cursor.prev) ||
-        (key === 'Del' && !this.cursor.next)
-      )
-    ) {
-      if (this.isEmpty())
-        this.cursor.insertAfter(this);
-
-      return false;
-    }
-  };
-  _.onText = function(ch) {
-    this.cursor.prepareEdit();
-    if (ch !== '$')
-      this.write(ch);
-    else if (this.isEmpty())
-      this.cursor.insertAfter(this).backspace().insertNew(VanillaSymbol('\\$','$'));
-    else if (!this.cursor.next)
-      this.cursor.insertAfter(this);
-    else if (!this.cursor.prev)
-      this.cursor.insertBefore(this);
-    else { //split apart
-      var next = TextBlock(MathFragment(this.cursor.next, this.firstChild.lastChild));
-      next.placeCursor = function(cursor) { //FIXME HACK: pretend no prev so they don't get merged
-        this.prev = 0;
-        delete this.placeCursor;
-        this.placeCursor(cursor);
-      };
-      next.firstChild.focus = function(){ return this; };
-      this.cursor.insertAfter(this).insertNew(next);
-      next.prev = this;
-      this.cursor.insertBefore(next);
-      delete next.firstChild.focus;
-    }
-    return false;
-  };
-});
-
-var InnerTextBlock = P(MathBlock, function(_, _super) {
-  _.blur = function() {
-    this.jQ.removeClass('hasCursor');
-    if (this.isEmpty()) {
-      var textblock = this.parent, cursor = textblock.cursor;
-      if (cursor.parent === this)
-        this.jQ.addClass('empty');
-      else {
-        cursor.hide();
-        textblock.remove();
-        if (cursor.next === textblock)
-          cursor.next = textblock.next;
-        else if (cursor.prev === textblock)
-          cursor.prev = textblock.prev;
-
-        cursor.show().parent.bubble('redraw');
-      }
-    }
-    return this;
-  };
-  _.focus = function() {
-    _super.focus.call(this);
-
-    var textblock = this.parent;
-    if (textblock.next.ctrlSeq === textblock.ctrlSeq) { //TODO: seems like there should be a better way to move MathElements around
-      var innerblock = this,
-        cursor = textblock.cursor,
-        next = textblock.next.firstChild;
-
-      next.eachChild(function(child){
-        child.parent = innerblock;
-        child.jQ.appendTo(innerblock.jQ);
-      });
-
-      if (this.lastChild)
-        this.lastChild.next = next.firstChild;
-      else
-        this.firstChild = next.firstChild;
-
-      next.firstChild.prev = this.lastChild;
-      this.lastChild = next.lastChild;
-
-      next.parent.remove();
-
-      if (cursor.prev)
-        cursor.insertAfter(cursor.prev);
-      else
-        cursor.prependTo(this);
-
-      cursor.parent.bubble('redraw');
-    }
-    else if (textblock.prev.ctrlSeq === textblock.ctrlSeq) {
-      var cursor = textblock.cursor;
-      if (cursor.prev)
-        textblock.prev.firstChild.focus();
-      else
-        cursor.appendTo(textblock.prev.firstChild);
-    }
-    return this;
-  };
-});
-
-
-function makeTextBlock(latex, tagName, attrs) {
-  return P(TextBlock, {
-    ctrlSeq: latex,
-    htmlTemplate: '<'+tagName+' '+attrs+'>&0</'+tagName+'>'
-  });
-}
-
-LatexCmds.em = LatexCmds.italic = LatexCmds.italics =
-LatexCmds.emph = LatexCmds.textit = LatexCmds.textsl =
-  makeTextBlock('\\textit', 'i', 'class="text"');
-LatexCmds.strong = LatexCmds.bold = LatexCmds.textbf =
-  makeTextBlock('\\textbf', 'b', 'class="text"');
-LatexCmds.sf = LatexCmds.textsf =
-  makeTextBlock('\\textsf', 'span', 'class="sans-serif text"');
-LatexCmds.tt = LatexCmds.texttt =
-  makeTextBlock('\\texttt', 'span', 'class="monospace text"');
-LatexCmds.textsc =
-  makeTextBlock('\\textsc', 'span', 'style="font-variant:small-caps" class="text"');
-LatexCmds.uppercase =
-  makeTextBlock('\\uppercase', 'span', 'style="text-transform:uppercase" class="text"');
-LatexCmds.lowercase =
-  makeTextBlock('\\lowercase', 'span', 'style="text-transform:lowercase" class="text"');
-
->>>>>>> b82f8dd8
 // input box to type a variety of LaTeX commands beginning with a backslash
 var LatexCommandInput =
 CharCmds['\\'] = P(MathCommand, function(_, _super) {
@@ -712,11 +519,7 @@
       this.cursor.appendTo(this.parent);
     }
 
-<<<<<<< HEAD
-    var latex = this.ch[L].latex(), cmd;
-=======
-    var latex = this.firstChild.latex();
->>>>>>> b82f8dd8
+    var latex = this.ch[L].latex();
     if (!latex) latex = 'backslash';
     this.cursor.insertCmd(latex, this._replacedFragment);
   };
@@ -823,15 +626,9 @@
       }
       else if (e.which === 8) { //backspace
         if (currentBlock.isEmpty()) {
-<<<<<<< HEAD
           if (currentBlock[L]) {
-            this.cursor.appendTo(currentBlock[L])
+            this.cursor.appendTo(currentBlock[L]);
             currentBlock[L][R] = currentBlock[R];
-=======
-          if (currentBlock.prev) {
-            this.cursor.appendTo(currentBlock.prev);
-            currentBlock.prev.next = currentBlock.next;
->>>>>>> b82f8dd8
           }
           else {
             this.cursor.insertBefore(this);
