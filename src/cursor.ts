/********************************************
 * Cursor and Selection "singleton" classes
 *******************************************/

/* The main thing that manipulates the Math DOM. Makes sure to manipulate the
HTML DOM to match. */

/* Sort of singletons, since there should only be one per editable math
textbox, but any one HTML document can contain many such textboxes, so any one
JS environment could actually contain many instances. */

//A fake cursor in the fake textbox that the math is rendered in.
class Anticursor extends Point {
  ancestors: Record<string | number, Anticursor | MQNode | undefined> = {};
  constructor(parent: MQNode, leftward: NodeRef, rightward: NodeRef) {
    super(parent, leftward, rightward);
  }

  static fromCursor(cursor: Cursor) {
    return new Anticursor(cursor.parent, cursor[L], cursor[R]);
  }
}

class Cursor extends Point {
  controller: Controller;
  parent: MQNode;
  options: CursorOptions;
  /** Slightly more than just a "cache", this remembers the cursor's position in each block node, so that we can return to the right
   * point in that node when moving up and down among blocks.
   */
  upDownCache: Record<number | string, Point | undefined> = {};
  blink: () => void;
  private readonly cursorElement: HTMLElement = h(
    'span',
    { class: 'mq-cursor' },
    [h.text(U_ZERO_WIDTH_SPACE)]
  );
  private _domFrag = domFrag();
  selection: MQSelection | undefined;
  intervalId: number;
  anticursor: Anticursor | undefined;

  constructor(
    initParent: MQNode,
    options: CursorOptions,
    controller: Controller
  ) {
    super(initParent, 0, 0);
    this.controller = controller;
    this.options = options;

<<<<<<< HEAD
    this.setDOMFrag(domFrag(this.cursorElement));

=======
    var jQ =
      (this.jQ =
      this._jQ =
        $('<span class="mq-cursor" aria-hidden="true">&#8203;</span>'));
>>>>>>> 2410ca6c
    //closured for setInterval
    this.blink = () => {
      domFrag(this.cursorElement).toggleClass('mq-blink');
    };
  }

  getJQ(): $ {
    return this.domFrag().toJQ();
  }

  setDOMFrag(frag: DOMFragment) {
    this._domFrag = frag;
    return this;
  }

  domFrag(): DOMFragment {
    return this._domFrag;
  }

  show() {
    domFrag(this.cursorElement).removeClass('mq-blink');
    this.setDOMFrag(domFrag(this.cursorElement));
    if (this.intervalId)
      //already was shown, just restart interval
      clearInterval(this.intervalId);
    else {
      //was hidden and detached, insert this.jQ back into HTML DOM
      const right = this[R];
      if (right) {
        var selection = this.selection;
        if (selection && selection.getEnd(L)[L] === this[L])
          this.domFrag().insertBefore(selection.domFrag());
        else this.domFrag().insertBefore(right.domFrag());
      } else this.domFrag().appendTo(this.parent.domFrag().oneElement());
      this.parent.focus();
    }
    this.intervalId = setInterval(this.blink, 500);
    return this;
  }
  hide() {
    if (this.intervalId) clearInterval(this.intervalId);
    this.intervalId = 0;
    this.domFrag().detach();
    this.setDOMFrag(domFrag());
    return this;
  }

  withDirInsertAt(
    dir: Direction,
    parent: MQNode,
    withDir: NodeRef,
    oppDir: NodeRef
  ) {
    var oldParent = this.parent;
    this.parent = parent;
    this[dir as Direction] = withDir;
    this[-dir as Direction] = oppDir;
    // by contract, .blur() is called after all has been said and done
    // and the cursor has actually been moved
    // FIXME pass cursor to .blur() so text can fix cursor pointers when removing itself
    if (oldParent !== parent && oldParent.blur) oldParent.blur(this);
  }
  /** Place the cursor before or after `el`, according the side specified by `dir`. */
  insDirOf(dir: Direction, el: MQNode) {
    prayDirection(dir);
    this.domFrag().insDirOf(dir, el.domFrag());
    this.withDirInsertAt(dir, el.parent, el[dir], el);
    this.parent.domFrag().addClass('mq-hasCursor');
    return this;
  }
  insLeftOf(el: MQNode) {
    return this.insDirOf(L, el);
  }
  insRightOf(el: MQNode) {
    return this.insDirOf(R, el);
  }

  /** Place the cursor inside `el` at either the left or right end, according the side specified by `dir`. */
  insAtDirEnd(dir: Direction, el: MQNode) {
    prayDirection(dir);
    this.domFrag().insAtDirEnd(dir, el.domFrag().oneElement());
    this.withDirInsertAt(dir, el, 0, el.getEnd(dir));
    el.focus();
    return this;
  }
  insAtLeftEnd(el: MQNode) {
    return this.insAtDirEnd(L, el);
  }
  insAtRightEnd(el: MQNode) {
    return this.insAtDirEnd(R, el);
  }

  /**
   * jump up or down from one block Node to another:
   * - cache the current Point in the node we're jumping from
   * - check if there's a Point in it cached for the node we're jumping to
   *   + if so put the cursor there,
   *   + if not seek a position in the node that is horizontally closest to
   *     the cursor's current position
   */
  jumpUpDown(from: MQNode, to: MQNode) {
    var self = this;
    self.upDownCache[from.id] = Point.copy(self);
    var cached = self.upDownCache[to.id];
    if (cached) {
      var cachedR = cached[R];
      if (cachedR) {
        self.insLeftOf(cachedR);
      } else {
        self.insAtRightEnd(cached.parent);
      }
    } else {
      var clientX = self.getBoundingClientRectWithoutMargin().left;
      to.seek(clientX, self);
    }
    self.controller.aria.queue(to, true);
  }
  getBoundingClientRectWithoutMargin() {
    //in Opera 11.62, .getBoundingClientRect() and hence jQuery::offset()
    //returns all 0's on inline elements with negative margin-right (like
    //the cursor) at the end of their parent, so temporarily remove the
    //negative margin-right when calling jQuery::offset()
    //Opera bug DSK-360043
    //http://bugs.jquery.com/ticket/11523
    //https://github.com/jquery/jquery/pull/717
    const frag = this.domFrag();
    frag.removeClass('mq-cursor');
    const { left, right } = getBoundingClientRect(frag.oneElement());
    frag.addClass('mq-cursor');
    return {
      left,
      right,
    };
  }
  unwrapGramp() {
    var gramp = this.parent.parent;
    var greatgramp = gramp.parent;
    var rightward = gramp[R];
    var cursor = this;

    var leftward = gramp[L];
    gramp.disown().eachChild(function (uncle) {
      if (uncle.isEmpty()) return true;

      uncle
        .children()
        .adopt(greatgramp, leftward, rightward)
        .each(function (cousin) {
          cousin.domFrag().insertBefore(gramp.domFrag());
          return true;
        });

      leftward = uncle.getEnd(R);
      return true;
    });

    if (!this[R]) {
      //then find something to be rightward to insLeftOf
      var thisL = this[L];
      if (thisL) this[R] = thisL[R];
      else {
        while (!this[R]) {
          var newParent = this.parent[R];
          if (newParent) {
            this.parent = newParent;
            this[R] = newParent.getEnd(L);
          } else {
            this[R] = gramp[R];
            this.parent = greatgramp;
            break;
          }
        }
      }
    }

    var thisR = this[R];
    if (thisR) this.insLeftOf(thisR);
    else this.insAtRightEnd(greatgramp);

    gramp.domFrag().remove();

    var grampL = gramp[L];
    var grampR = gramp[R];
    if (grampL) grampL.siblingDeleted(cursor.options, R);
    if (grampR) grampR.siblingDeleted(cursor.options, L);
  }
  startSelection() {
    var anticursor = (this.anticursor = Anticursor.fromCursor(this));
    var ancestors = anticursor.ancestors;

    for (
      var ancestor: MQNode | Anticursor = anticursor;
      ancestor.parent;
      ancestor = ancestor.parent
    ) {
      ancestors[ancestor.parent.id] = ancestor;
    }
  }
  endSelection() {
    delete this.anticursor;
  }
  select() {
    var _lca;
    var anticursor = this.anticursor!;
    if (this[L] === anticursor[L] && this.parent === anticursor.parent)
      return false;

    // Find the lowest common ancestor (`lca`), and the ancestor of the cursor
    // whose parent is the LCA (which'll be an end of the selection fragment).
    for (
      var ancestor: MQNode | Point | undefined = this;
      ancestor.parent;
      ancestor = ancestor.parent
    ) {
      if (ancestor.parent.id in anticursor.ancestors) {
        _lca = ancestor.parent;
        break;
      }
    }
    pray('cursor and anticursor in the same tree', _lca);
    var lca = _lca as MQNode;

    // The cursor and the anticursor should be in the same tree, because the
    // mousemove handler attached to the document, unlike the one attached to
    // the root HTML DOM element, doesn't try to get the math tree node of the
    // mousemove target, and Cursor::seek() based solely on coordinates stays
    // within the tree of `this` cursor's root.

    // The other end of the selection fragment, the ancestor of the anticursor
    // whose parent is the LCA.
    var antiAncestor = anticursor.ancestors[lca.id] as MQNode;

    // Now we have two either Nodes or Points, guaranteed to have a common
    // parent and guaranteed that if both are Points, they are not the same,
    // and we have to figure out which is the left end and which the right end
    // of the selection.
    var leftEnd,
      rightEnd,
      dir: Direction = R;

    // This is an extremely subtle algorithm.
    // As a special case, `ancestor` could be a Point and `antiAncestor` a Node
    // immediately to `ancestor`'s left.
    // In all other cases,
    // - both Nodes
    // - `ancestor` a Point and `antiAncestor` a Node
    // - `ancestor` a Node and `antiAncestor` a Point
    // `antiAncestor[R] === rightward[R]` for some `rightward` that is
    // `ancestor` or to its right, if and only if `antiAncestor` is to
    // the right of `ancestor`.
    if (ancestor[L] !== antiAncestor) {
      for (
        var rightward: NodeRef | Point | undefined = ancestor;
        rightward;
        rightward = rightward[R]
      ) {
        if (rightward[R] === antiAncestor[R]) {
          dir = L;
          leftEnd = ancestor;
          rightEnd = antiAncestor;
          break;
        }
      }
    }
    if (dir === R) {
      leftEnd = antiAncestor;
      rightEnd = ancestor;
    }

    // only want to select Nodes up to Points, can't select Points themselves
    if (leftEnd instanceof Point) leftEnd = leftEnd[R];
    if (rightEnd instanceof Point) rightEnd = rightEnd[L];

    this.hide().selection = lca.selectChildren(
      leftEnd as MQNode,
      rightEnd as MQNode
    );

    var insEl = this.selection!.getEnd(dir);
    this.insDirOf(dir, insEl);
    this.selectionChanged();
    return true;
  }
  resetToEnd(controller: ControllerBase) {
    this.clearSelection();
    var root = controller.root;
    this[R] = 0;
    this[L] = root.getEnd(R);
    this.parent = root;
  }
  clearSelection() {
    if (this.selection) {
      this.selection.clear();
      delete this.selection;
      this.selectionChanged();
    }
    return this;
  }
  deleteSelection() {
    var selection = this.selection;
    if (!selection) return;

    this[L] = selection.getEnd(L)[L];
    this[R] = selection.getEnd(R)[R];
    selection.remove();
    this.selectionChanged();
    delete this.selection;
  }
  replaceSelection() {
    var seln = this.selection;
    if (seln) {
      this[L] = seln.getEnd(L)[L];
      this[R] = seln.getEnd(R)[R];
      delete this.selection;
    }
    return seln;
  }
  depth() {
    var node: MQNode | Point = this;
    var depth = 0;
    while ((node = node.parent)) {
      depth += node instanceof MathBlock ? 1 : 0;
    }
    return depth;
  }
  isTooDeep(offset?: number) {
    if (this.options.maxDepth !== undefined) {
      return this.depth() + (offset || 0) > this.options.maxDepth;
    } else {
      return false;
    }
  }

  // can be overridden
  selectionChanged() {}
}
class MQSelection extends Fragment {
  protected ends: Ends<MQNode>;

  constructor(withDir: MQNode, oppDir: MQNode, dir?: Direction) {
    super(withDir, oppDir, dir);

    this.setDOMFrag(
      this.domFrag()
        .wrapAll(h('span', { class: 'mq-selection' }))
        .parent()
    );
  }

  setEnds(ends: Ends<MQNode>) {
    pray('Selection ends are never empty', ends[L] && ends[R]);
    this.ends = ends;
  }

  getEnd(dir: Direction): MQNode {
    return this.ends[dir];
  }

  adopt(parent: MQNode, leftward: NodeRef, rightward: NodeRef) {
    const childFrag = this.domFrag().children();
    this.domFrag().replaceWith(childFrag);
    this.setDOMFrag(childFrag);

    return super.adopt(parent, leftward, rightward);
  }
  clear() {
    // NOTE it's important here that DOMFragment::children includes all
    // child nodes (including Text nodes), and not just Element nodes.
    // This makes it more similar to the native DOM childNodes property
    // and jQuery's .collection() method than jQuery's .children() method
    this.domFrag().replaceWith(this.domFrag().children());
    return this;
  }
  join(methodName: JoinMethod, separator: string = ''): string {
    return this.fold('', function (fold, child) {
      return fold + separator + child[methodName]();
    });
  }
}<|MERGE_RESOLUTION|>--- conflicted
+++ resolved
@@ -32,7 +32,7 @@
   blink: () => void;
   private readonly cursorElement: HTMLElement = h(
     'span',
-    { class: 'mq-cursor' },
+    { class: 'mq-cursor', 'aria-hidden': 'true' },
     [h.text(U_ZERO_WIDTH_SPACE)]
   );
   private _domFrag = domFrag();
@@ -49,15 +49,8 @@
     this.controller = controller;
     this.options = options;
 
-<<<<<<< HEAD
     this.setDOMFrag(domFrag(this.cursorElement));
 
-=======
-    var jQ =
-      (this.jQ =
-      this._jQ =
-        $('<span class="mq-cursor" aria-hidden="true">&#8203;</span>'));
->>>>>>> 2410ca6c
     //closured for setInterval
     this.blink = () => {
       domFrag(this.cursorElement).toggleClass('mq-blink');
