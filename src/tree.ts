--- conflicted
+++ resolved
@@ -275,15 +275,6 @@
   isEmpty () {
     return this.ends[L] === 0 && this.ends[R] === 0;
   };
-<<<<<<< HEAD
-=======
-
-  isEmptyParens () {
-    if (!this.isEmpty()) return false;
-    if (!this.parent) return false;
-    return this.parent.ctrlSeq === '\\left(';
-  }
->>>>>>> b2fcfc1b
 
   isQuietEmptyDelimiter (dlms: { [id:string]:any; } | undefined) {
     if (!this.isEmpty()) return false;
