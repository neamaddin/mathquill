--- conflicted
+++ resolved
@@ -68,13 +68,10 @@
     this[L] = leftward;
     this[R] = rightward;
   };
-<<<<<<< HEAD
 
   this.copy = function(pt) {
     return Point(pt.parent, pt[L], pt[R]);
   };
-=======
->>>>>>> 538056f7
 });
 
 /**
@@ -85,7 +82,6 @@
   _[R] = 0
   _.parent = 0;
 
-<<<<<<< HEAD
   var id = 0;
   function uniqueNodeId() { return id += 1; }
   this.byId = {};
@@ -94,14 +90,10 @@
     this.id = uniqueNodeId();
     Node.byId[this.id] = this;
 
-=======
-  _.init = function() {
->>>>>>> 538056f7
     this.ends = {};
     this.ends[L] = 0;
     this.ends[R] = 0;
   };
-<<<<<<< HEAD
 
   _.dispose = function() { delete Node.byId[this.id]; };
 
@@ -151,8 +143,6 @@
 
     return this;
   });
-=======
->>>>>>> 538056f7
 
   _.children = function() {
     return Fragment(this.ends[L], this.ends[R]);
@@ -200,7 +190,6 @@
 var Fragment = P(function(_) {
   _.init = function(leftEnd, rightEnd) {
     pray('no half-empty fragments', !leftEnd === !rightEnd);
-<<<<<<< HEAD
 
     this.ends = {};
 
@@ -215,20 +204,6 @@
     this.ends[R] = rightEnd;
 
     this.jQ = this.fold(this.jQ, function(jQ, el) { return jQ.add(el.jQ); });
-=======
-
-    this.ends = {};
-
-    if (!leftEnd) return;
-
-    pray('left end node is passed to Fragment', leftEnd instanceof Node);
-    pray('right end node is passed to Fragment', rightEnd instanceof Node);
-    pray('leftEnd and rightEnd have the same parent',
-         leftEnd.parent === rightEnd.parent);
-
-    this.ends[L] = leftEnd;
-    this.ends[R] = rightEnd;
->>>>>>> 538056f7
   };
   _.jQ = $();
 
@@ -238,11 +213,7 @@
       // either it's empty and `rightward` is the left end child (possibly empty)
       if (!leftward) return parent.ends[L] === rightward;
 
-<<<<<<< HEAD
-      // or it's there and its [R] and parent are properly set up
-=======
       // or it's there and its [R] and .parent are properly set up
->>>>>>> 538056f7
       return leftward[R] === rightward && leftward.parent === parent;
     })());
 
@@ -250,11 +221,7 @@
       // either it's empty and `leftward` is the right end child (possibly empty)
       if (!rightward) return parent.ends[R] === leftward;
 
-<<<<<<< HEAD
-      // or it's there and its [L] and parent are properly set up
-=======
       // or it's there and its [L] and .parent are properly set up
->>>>>>> 538056f7
       return rightward[L] === leftward && rightward.parent === parent;
     })());
   }
@@ -337,14 +304,9 @@
     var el = self.ends[L];
     if (!el) return self;
 
-<<<<<<< HEAD
     for (; el !== self.ends[R][R]; el = el[R]) {
       var result = yield(el);
       if (result === false) break;
-=======
-    for (;el !== self.ends[R][R]; el = el[R]) {
-      if (fn.call(self, el) === false) break;
->>>>>>> 538056f7
     }
 
     return self;
