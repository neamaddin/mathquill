/*********************************************************
 * The publicly exposed MathQuill API.
 ********************************************************/

var API: API = {};

var EMBEDS: Record<string, (data: EmbedOptionsData) => EmbedOptions> = {};

class OptionProcessors {
  maxDepth: (n: number) => CursorOptions['maxDepth'];
  leftRightIntoCmdGoes: (
    s: 'up' | 'down'
  ) => CursorOptions['leftRightIntoCmdGoes'];
  autoCommands: (list: string) => CursorOptions['autoOperatorNames'];
  autoOperatorNames: (list: string) => CursorOptions['autoOperatorNames'];
  autoParenthesizedFunctions: (
    list: string
  ) => CursorOptions['autoOperatorNames'];
  quietEmptyDelimiters: (list: string) => CursorOptions['quietEmptyDelimiters'];
}

const optionProcessors = new OptionProcessors();
type AutoDict = {
  _maxLength?: number;
  [id: string]: any;
};

class Options {
  ignoreNextMousedown: (_el: MouseEvent) => boolean;
  substituteTextarea: () => HTMLElement;
  substituteKeyboardEvents: typeof saneKeyboardEvents;

  restrictMismatchedBrackets?: boolean;
  typingSlashCreatesNewFraction?: boolean;
  charsThatBreakOutOfSupSub: string;
  sumStartsWithNEquals?: boolean;
  autoSubscriptNumerals?: boolean;
  supSubsRequireOperand?: boolean;
  spaceBehavesLikeTab?: boolean;
  typingAsteriskWritesTimesSymbol?: boolean;
  typingSlashWritesDivisionSymbol: boolean;
  typingPercentWritesPercentOf?: boolean;
  resetCursorOnBlur?: boolean | undefined;
  leftRightIntoCmdGoes?: 'up' | 'down';
  enableDigitGrouping?: boolean;
  mouseEvents?: boolean;
  maxDepth?: number;
  disableCopyPaste?: boolean;
  statelessClipboard?: boolean;
  onPaste?: () => void;
  onCut?: () => void;
  overrideTypedText?: (text: string) => void;
  overrideKeystroke: (key: string, event: KeyboardEvent) => void;
  autoOperatorNames: AutoDict;
  autoCommands: AutoDict;
  autoParenthesizedFunctions: AutoDict;
  quietEmptyDelimiters: { [id: string]: any };
  disableAutoSubstitutionInSubscripts?: boolean;
  handlers: HandlerOptions;
}
class Progenote {}

/**
 * Interface Versioning (#459, #495) to allow us to virtually guarantee
 * backcompat. v0.10.x introduces it, so for now, don't completely break the
 * API for people who don't know about it, just complain with console.warn().
 *
 * The methods are shimmed in outro.js so that MQ.MathField.prototype etc can
 * be accessed.
 */
var insistOnInterVer = function () {
  if (window.console)
    console.warn(
      'You are using the MathQuill API without specifying an interface version, ' +
        'which will fail in v1.0.0. Easiest fix is to do the following before ' +
        'doing anything else:\n' +
        '\n' +
        '    MathQuill = MathQuill.getInterface(1);\n' +
        '    // now MathQuill.MathField() works like it used to\n' +
        '\n' +
        'See also the "`dev` branch (2014–2015) → v0.10.0 Migration Guide" at\n' +
        '  https://github.com/mathquill/mathquill/wiki/%60dev%60-branch-(2014%E2%80%932015)-%E2%86%92-v0.10.0-Migration-Guide'
    );
};
// globally exported API object
function MathQuill(el: HTMLElement) {
  insistOnInterVer();
  return MQ1(el);
}
MathQuill.prototype = Progenote.prototype;
MathQuill.VERSION = '{VERSION}';
MathQuill.interfaceVersion = function (v: number) {
  // shim for #459-era interface versioning (ended with #495)
  if (v !== 1) throw 'Only interface version 1 supported. You specified: ' + v;
  insistOnInterVer = function () {
    if (window.console)
      console.warn(
        'You called MathQuill.interfaceVersion(1); to specify the interface ' +
          'version, which will fail in v1.0.0. You can fix this easily by doing ' +
          'this before doing anything else:\n' +
          '\n' +
          '    MathQuill = MathQuill.getInterface(1);\n' +
          '    // now MathQuill.MathField() works like it used to\n' +
          '\n' +
          'See also the "`dev` branch (2014–2015) → v0.10.0 Migration Guide" at\n' +
          '  https://github.com/mathquill/mathquill/wiki/%60dev%60-branch-(2014%E2%80%932015)-%E2%86%92-v0.10.0-Migration-Guide'
      );
  };
  insistOnInterVer();
  return MathQuill;
};
MathQuill.getInterface = getInterface;

var MIN = (getInterface.MIN = 1),
  MAX = (getInterface.MAX = 2);
function getInterface(v: number) {
  if (!(MIN <= v && v <= MAX))
    throw (
      'Only interface versions between ' +
      MIN +
      ' and ' +
      MAX +
      ' supported. You specified: ' +
      v
    );

  /**
   * Function that takes an HTML element and, if it's the root HTML element of a
   * static math or math or text field, returns an API object for it (else, null).
   *
   *   var mathfield = MQ.MathField(mathFieldSpan);
   *   assert(MQ(mathFieldSpan).id === mathfield.id);
   *   assert(MQ(mathFieldSpan).id === MQ(mathFieldSpan).id);
   *
   */
  var MQ: MQ = function (el: HTMLElement) {
    if (!el || !el.nodeType) return null; // check that `el` is a HTML element, using the
    // same technique as jQuery: https://github.com/jquery/jquery/blob/679536ee4b7a92ae64a5f58d90e9cc38c001e807/src/core/init.js#L92
    let blockElement;
    const childArray = domFrag(el).children().toElementArray();
    for (const child of childArray) {
      if (child.classList.contains('mq-root-block')) {
        blockElement = child;
        break;
      }
    }
    var blockNode = NodeBase.getNodeOfElement(blockElement) as MathBlock; // TODO - assumng it's a MathBlock
    var ctrlr = blockNode && blockNode.controller;
    return ctrlr ? new APIClasses[ctrlr.KIND_OF_MQ](ctrlr) : null;
  };

  MQ.L = L;
  MQ.R = R;
  MQ.saneKeyboardEvents = saneKeyboardEvents;

  function config(currentOptions: CursorOptions, newOptions: CursorOptions) {
    if (newOptions && newOptions.handlers) {
      newOptions.handlers = {
        fns: newOptions.handlers,
        APIClasses: APIClasses,
      };
    }
    for (var name in newOptions)
      if (newOptions.hasOwnProperty(name)) {
        var value = (newOptions as any)[name]; // TODO - think about typing this better
        var processor = (optionProcessors as any)[name]; // TODO - validate option processors better
        (currentOptions as any)[name] = processor ? processor(value) : value; // TODO - think about typing better
      }
  }
  MQ.config = function (opts: CursorOptions) {
    config(Options.prototype, opts);
    return this;
  };
  MQ.registerEmbed = function (
    name: string,
    options: (data: EmbedOptionsData) => EmbedOptions
  ) {
    if (!/^[a-z][a-z0-9]*$/i.test(name)) {
      throw 'Embed name must start with letter and be only letters and digits';
    }
    EMBEDS[name] = options;
  };

  class AbstractMathQuill extends Progenote {
    __controller: Controller;
    __options: CursorOptions;
    id: number;
    data: ControllerData;
    // TODO this public API method returns a jQuery collection. To
    // completely remove the jQuery dependency, we'll have to make a
    // breaking change to the return value of revert
    revert?: () => $;

    constructor(ctrlr: Controller) {
      super();
      this.__controller = ctrlr;
      this.__options = ctrlr.options;
      this.id = ctrlr.id;
      this.data = ctrlr.data;
    }
    __mathquillify(classNames: string) {
      var ctrlr = this.__controller,
        root = ctrlr.root,
        el = ctrlr.container;
      ctrlr.createTextarea();

<<<<<<< HEAD
      var contents = jQToDOMFragment(el.addClass(classNames))
        .children()
        .detach();

      root.setDOMFrag(
        jQToDOMFragment($('<span class="mq-root-block"/>')).appendTo(
          jQToDOMFragment(el).one()
        )
      );
      NodeBase.linkElementByBlockId(root.domFrag().oneElement(), root.id);
=======
      var contents = el.addClass(classNames).contents().detach();
      root.jQ = $(h('span', { class: 'mq-root-block' })).appendTo(el);
      NodeBase.linkElementByBlockId(root.jQ[0], root.id);
>>>>>>> 2d21bf61
      this.latex(contents.text());

      this.revert = function () {
        return jQToDOMFragment(
          el
            .unbind('.mathquill')
            .removeClass('mq-editable-field mq-math-mode mq-text-mode')
        )
          .empty()
          .append(contents)
          .toJQ();
      };
    }
    config(opts: CursorOptions) {
      config(this.__options, opts);
      return this;
    }
    el() {
      return this.__controller.container[0];
    }
    text() {
      return this.__controller.exportText();
    }
    mathspeak() {
      return this.__controller.exportMathSpeak();
    }
    latex(latex: string) {
      if (arguments.length > 0) {
        this.__controller.renderLatexMath(latex);
        const cursor = this.__controller.cursor;
        if (this.__controller.blurred) cursor.hide().parent.blur(cursor);
        return this;
      }
      return this.__controller.exportLatex();
    }
    html() {
      return this.__controller.root
        .domFrag()
        .oneElement()
        .innerHTML.replace(/ jQuery\d+="(?:\d+|null)"/g, '') // TODO remove when jQuery is completely gone
        .replace(/ mathquill-(?:command|block)-id="?\d+"?/g, '')
        .replace(/<span class="?mq-cursor( mq-blink)?"?>.?<\/span>/i, '')
        .replace(/ mq-hasCursor|mq-hasCursor ?/, '')
        .replace(/ class=(""|(?= |>))/g, '');
    }
    reflow() {
      this.__controller.root.postOrder(function (node) {
        node.reflow();
      });
      return this;
    }
  }
  MQ.prototype = AbstractMathQuill.prototype;

  class EditableField extends AbstractMathQuill {
    __mathquillify(classNames: string) {
      super.__mathquillify(classNames);
      this.__controller.editable = true;
      this.__controller.delegateMouseEvents();
      this.__controller.editablesTextareaEvents();
      return this;
    }
    focus() {
      this.__controller.getTextareaOrThrow()[0].focus();
      this.__controller.scrollHoriz();
      return this;
    }
    blur() {
      this.__controller.getTextareaOrThrow()[0].blur();
      return this;
    }
    write(latex: string) {
      this.__controller.writeLatex(latex);
      this.__controller.scrollHoriz();
      const cursor = this.__controller.cursor;
      if (this.__controller.blurred) cursor.hide().parent.blur(cursor);
      return this;
    }
    empty() {
      var root = this.__controller.root,
        cursor = this.__controller.cursor;

      root.setEnds({ [L]: 0, [R]: 0 });
      root.domFrag().empty();
      delete cursor.selection;
      cursor.insAtRightEnd(root);
      return this;
    }
    cmd(cmd: string) {
      var ctrlr = this.__controller.notify(undefined),
        cursor = ctrlr.cursor;
      if (/^\\[a-z]+$/i.test(cmd) && !cursor.isTooDeep()) {
        cmd = cmd.slice(1);
        var klass = (LatexCmds as LatexCmdsAny)[cmd];
        var node;
        if (klass) {
          if (klass.constructor) {
            node = new klass(cmd);
          } else {
            node = klass(cmd);
          }
          if (cursor.selection) node.replaces(cursor.replaceSelection());
          node.createLeftOf(cursor.show());
        } /* TODO: API needs better error reporting */ else;
      } else cursor.parent.write(cursor, cmd);

      ctrlr.scrollHoriz();
      if (ctrlr.blurred) cursor.hide().parent.blur(cursor);
      return this;
    }
    select() {
      this.__controller.selectAll();
      return this;
    }
    clearSelection() {
      this.__controller.cursor.clearSelection();
      return this;
    }

    moveToDirEnd(dir: Direction) {
      this.__controller
        .notify('move')
        .cursor.insAtDirEnd(dir, this.__controller.root);
      return this;
    }
    moveToLeftEnd() {
      return this.moveToDirEnd(L);
    }
    moveToRightEnd() {
      return this.moveToDirEnd(R);
    }

    keystroke(keysString: string, evt: KeyboardEvent) {
      var keys = keysString.replace(/^\s+|\s+$/g, '').split(/\s+/);
      for (var i = 0; i < keys.length; i += 1) {
        this.__controller.keystroke(keys[i], evt || { preventDefault: noop });
      }
      return this;
    }
    typedText(text: string) {
      for (var i = 0; i < text.length; i += 1)
        this.__controller.typedText(text.charAt(i));
      return this;
    }
    dropEmbedded(pageX: number, pageY: number, options: EmbedOptions) {
      var clientX = pageX - $(window).scrollLeft();
      var clientY = pageY - $(window).scrollTop();

      var el = document.elementFromPoint(clientX, clientY);
      this.__controller.seek($(el), pageX, pageY);
      var cmd = new EmbedNode().setOptions(options);
      cmd.createLeftOf(this.__controller.cursor);
    }
    setAriaLabel(ariaLabel: string) {
      this.__controller.setAriaLabel(ariaLabel);
      return this;
    }
    getAriaLabel() {
      return this.__controller.getAriaLabel();
    }
    setAriaPostLabel(ariaPostLabel: string, timeout: number) {
      this.__controller.setAriaPostLabel(ariaPostLabel, timeout);
      return this;
    }
    getAriaPostLabel() {
      return this.__controller.getAriaPostLabel();
    }
    clickAt(clientX: number, clientY: number, target: HTMLElement) {
      target = target || document.elementFromPoint(clientX, clientY);
      var ctrlr = this.__controller,
        root = ctrlr.root;
      if (!jQuery.contains(root.domFrag().oneElement(), target))
        target = root.domFrag().oneElement();
      ctrlr.seek($(target), clientX + pageXOffset, clientY + pageYOffset);
      if (ctrlr.blurred) this.focus();
      return this;
    }
    ignoreNextMousedown(fn: CursorOptions['ignoreNextMousedown']) {
      this.__controller.cursor.options.ignoreNextMousedown = fn;
      return this;
    }
  }
  MQ.EditableField = function () {
    throw "wtf don't call me, I'm 'abstract'";
  };
  MQ.EditableField.prototype = EditableField.prototype;

  var APIClasses: APIClasses = {
    AbstractMathQuill,
    EditableField,
  };

  /**
   * Export the API functions that MathQuill-ify an HTML element into API objects
   * of each class. If the element had already been MathQuill-ified but into a
   * different kind (or it's not an HTML element), return null.
   */
  for (var kind in API)
    (function (kind, defAPIClass) {
      var APIClass = (APIClasses[kind] = defAPIClass(APIClasses));
      MQ[kind] = function (el: HTMLElement, opts: CursorOptions) {
        var mq = MQ(el);
        if (mq instanceof APIClass || !el || !el.nodeType) return mq;
        var ctrlr = new Controller(
          new APIClass.RootBlock(),
          $(el),
          new Options()
        );
        ctrlr.KIND_OF_MQ = kind;
        return new APIClass(ctrlr).__mathquillify(opts, v);
      };
      MQ[kind].prototype = APIClass.prototype;
    })(kind, API[kind]);

  return MQ;
}

MathQuill.noConflict = function () {
  window.MathQuill = origMathQuill;
  return MathQuill;
};
var origMathQuill = window.MathQuill;
window.MathQuill = MathQuill;

function RootBlockMixin(_: RootBlockMixinInput) {
  _.moveOutOf = function (dir: Direction) {
    this.controller.handle('moveOutOf', dir);
  };
  _.deleteOutOf = function (dir: Direction) {
    this.controller.handle('deleteOutOf', dir);
  };
  _.selectOutOf = function (dir: Direction) {
    this.controller.handle('selectOutOf', dir);
  };
  _.upOutOf = function (dir: Direction) {
    this.controller.handle('upOutOf', dir);
  };
  _.downOutOf = function (dir: Direction) {
    this.controller.handle('downOutOf', dir);
  };

  _.reflow = function () {
    this.controller.handle('reflow');
    this.controller.handle('edited');
    this.controller.handle('edit');
  };
}<|MERGE_RESOLUTION|>--- conflicted
+++ resolved
@@ -204,22 +204,16 @@
         el = ctrlr.container;
       ctrlr.createTextarea();
 
-<<<<<<< HEAD
       var contents = jQToDOMFragment(el.addClass(classNames))
         .children()
         .detach();
 
       root.setDOMFrag(
-        jQToDOMFragment($('<span class="mq-root-block"/>')).appendTo(
+        domFrag(h('span', { class: 'mq-root-block' })).appendTo(
           jQToDOMFragment(el).one()
         )
       );
       NodeBase.linkElementByBlockId(root.domFrag().oneElement(), root.id);
-=======
-      var contents = el.addClass(classNames).contents().detach();
-      root.jQ = $(h('span', { class: 'mq-root-block' })).appendTo(el);
-      NodeBase.linkElementByBlockId(root.jQ[0], root.id);
->>>>>>> 2d21bf61
       this.latex(contents.text());
 
       this.revert = function () {
