/*********************************************
 * Manage the MathQuill instance's textarea
 * (as owned by the Controller)
 ********************************************/
Options.prototype.substituteTextarea = function () {
  return h('textarea', {
    autocapitalize: 'off',
    autocomplete: 'off',
    autocorrect: 'off',
    spellcheck: false,
    'x-palm-disable-ste-all': true,
  });
};
Options.prototype.substituteKeyboardEvents = saneKeyboardEvents;

class Controller extends Controller_scrollHoriz {
  selectFn: (text: string) => void;

  createTextarea() {
    var textareaSpan = (this.textareaSpan = $(
        h('span', { class: 'mq-textarea' })
      )),
      textarea = this.options.substituteTextarea();
    if (!textarea.nodeType) {
      throw 'substituteTextarea() must return a DOM element, got ' + textarea;
    }
    this.textarea = jQToDOMFragment($(textarea))
      .appendTo(jQToDOMFragment(textareaSpan).one())
      .toJQ();
    this.aria.setContainer(this.textareaSpan);

    var ctrlr = this;
    ctrlr.cursor.selectionChanged = function () {
      ctrlr.selectionChanged();
    };
  }
  selectionChanged() {
    var ctrlr = this;

    // throttle calls to setTextareaSelection(), because setting textarea.value
    // and/or calling textarea.select() can have anomalously bad performance:
    // https://github.com/mathquill/mathquill/issues/43#issuecomment-1399080
    //
    // Note, this timeout may be cleared by the blur handler in focusBlur.js
    if (!ctrlr.textareaSelectionTimeout) {
      ctrlr.textareaSelectionTimeout = setTimeout(function () {
        ctrlr.setTextareaSelection();
      });
    }
  }
  setTextareaSelection() {
    this.textareaSelectionTimeout = 0;
    var latex = '';
    if (this.cursor.selection) {
      //cleanLatex prunes unnecessary spaces. defined in latex.js
      latex = this.cleanLatex(this.cursor.selection.join('latex'));
      if (this.options.statelessClipboard) {
        // FIXME: like paste, only this works for math fields; should ask parent
        latex = '$' + latex + '$';
      }
    }
    this.selectFn(latex);
  }
  staticMathTextareaEvents() {
    var ctrlr = this;
    var cursor = ctrlr.cursor;
    const textarea = ctrlr.getTextareaOrThrow();
    const textareaSpan = ctrlr.getTextareaSpanOrThrow();

    jQToDOMFragment(this.container).prepend(
      jQToDOMFragment(
        jQuery('<span aria-hidden="true" class="mq-selectable">').text(
          '$' + ctrlr.exportLatex() + '$'
        )
      )
    );
<<<<<<< HEAD
    this.mathspeakSpan = $('<span class="mq-mathspeak"></span>');
    jQToDOMFragment(this.container).prepend(
      jQToDOMFragment(this.mathspeakSpan)
    );
=======
    this.mathspeakSpan = $(h('span', { class: 'mq-mathspeak' }));
    this.container.prepend(this.mathspeakSpan);
>>>>>>> 2d21bf61
    ctrlr.blurred = true;
    textarea.bind('cut paste', false);
    if (ctrlr.options.disableCopyPaste) {
      textarea.bind('copy', false);
    } else {
      textarea.bind('copy', function () {
        ctrlr.setTextareaSelection();
      });
    }
    textarea
      .focus(function () {
        ctrlr.blurred = false;
      })
      .blur(function () {
        if (cursor.selection) cursor.selection.clear();
        setTimeout(detach); //detaching during blur explodes in WebKit
      });
    function detach() {
      jQToDOMFragment(textareaSpan).detach();
      ctrlr.blurred = true;
    }

    ctrlr.selectFn = function (text: string) {
      textarea.val(text);
      if (text) textarea.select();
    };
    this.updateMathspeak();
  }
  editablesTextareaEvents() {
    var ctrlr = this;
    const textarea = ctrlr.getTextareaOrThrow();
    const textareaSpan = ctrlr.getTextareaSpanOrThrow();

    var keyboardEventsShim = this.options.substituteKeyboardEvents(
      textarea,
      this
    );
    this.selectFn = function (text: string) {
      keyboardEventsShim.select(text);
    };
    jQToDOMFragment(this.container).prepend(jQToDOMFragment(textareaSpan));
    this.focusBlurEvents();
    this.updateMathspeak();
  }
  unbindEditablesEvents() {
    var ctrlr = this;
    const textarea = ctrlr.getTextareaOrThrow();
    const textareaSpan = ctrlr.getTextareaSpanOrThrow();

    this.selectFn = function (text: string) {
      textarea.val(text);
      if (text) textarea.select();
    };
    jQToDOMFragment(textareaSpan).remove();

    this.unbindFocusBlurEvents();

    ctrlr.blurred = true;
    textarea.bind('cut paste', false);
  }
  typedText(ch: string) {
    if (ch === '\n') return this.handle('enter');
    var cursor = this.notify(undefined).cursor;
    cursor.parent.write(cursor, ch);
    this.scrollHoriz();
  }
  cut() {
    var ctrlr = this,
      cursor = ctrlr.cursor;
    if (cursor.selection) {
      setTimeout(function () {
        ctrlr.notify('edit'); // deletes selection if present
        cursor.parent.bubble(function (node) {
          (node as MQNode).reflow();
          return undefined;
        });
        if (ctrlr.options && ctrlr.options.onCut) {
          ctrlr.options.onCut();
        }
      });
    }
  }
  copy() {
    this.setTextareaSelection();
  }
  paste(text: string) {
    // TODO: document `statelessClipboard` config option in README, after
    // making it work like it should, that is, in both text and math mode
    // (currently only works in math fields, so worse than pointless, it
    //  only gets in the way by \text{}-ifying pasted stuff and $-ifying
    //  cut/copied LaTeX)
    if (this.options.statelessClipboard) {
      if (text.slice(0, 1) === '$' && text.slice(-1) === '$') {
        text = text.slice(1, -1);
      } else {
        text = '\\text{' + text + '}';
      }
    }
    // FIXME: this always inserts math or a TextBlock, even in a RootTextBlock
    this.writeLatex(text).cursor.show();
    this.scrollHoriz();
    if (this.options && this.options.onPaste) {
      this.options.onPaste();
    }
  }
  updateMathspeak() {
    var ctrlr = this;
    // If the controller's ARIA label doesn't end with a punctuation mark, add a colon by default to better separate it from mathspeak.
    var ariaLabel = ctrlr.getAriaLabel();
    var labelWithSuffix = /[A-Za-z0-9]$/.test(ariaLabel)
      ? ariaLabel + ':'
      : ariaLabel;
    var mathspeak = ctrlr.root.mathspeak().trim();
    this.aria.clear();

    const textarea = ctrlr.getTextareaOrThrow();
    // For static math, provide mathspeak in a visually hidden span to allow screen readers and other AT to traverse the content.
    // For editable math, assign the mathspeak to the textarea's ARIA label (AT can use text navigation to interrogate the content).
    // Be certain to include the mathspeak for only one of these, though, as we don't want to include outdated labels if a field's editable state changes.
    // By design, also take careful note that the ariaPostLabel is meant to exist only for editable math (e.g. to serve as an evaluation or error message)
    // so it is not included for static math mathspeak calculations.
    // The mathspeakSpan should exist only for static math, so we use its presence to decide which approach to take.
    if (!!ctrlr.mathspeakSpan) {
      textarea.attr('aria-label', '');
      ctrlr.mathspeakSpan.text((labelWithSuffix + ' ' + mathspeak).trim());
    } else {
      textarea.attr(
        'aria-label',
        (labelWithSuffix + ' ' + mathspeak + ' ' + ctrlr.ariaPostLabel).trim()
      );
    }
  }
}<|MERGE_RESOLUTION|>--- conflicted
+++ resolved
@@ -74,15 +74,10 @@
         )
       )
     );
-<<<<<<< HEAD
-    this.mathspeakSpan = $('<span class="mq-mathspeak"></span>');
+    this.mathspeakSpan = $(h('span', { class: 'mq-mathspeak' }));
     jQToDOMFragment(this.container).prepend(
       jQToDOMFragment(this.mathspeakSpan)
     );
-=======
-    this.mathspeakSpan = $(h('span', { class: 'mq-mathspeak' }));
-    this.container.prepend(this.mathspeakSpan);
->>>>>>> 2d21bf61
     ctrlr.blurred = true;
     textarea.bind('cut paste', false);
     if (ctrlr.options.disableCopyPaste) {
