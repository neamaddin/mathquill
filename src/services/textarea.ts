--- conflicted
+++ resolved
@@ -24,14 +24,9 @@
     if (!textarea.nodeType) {
       throw 'substituteTextarea() must return a DOM element, got ' + textarea;
     }
-<<<<<<< HEAD
     this.textarea = jQToDOMFragment($(textarea))
       .appendTo(jQToDOMFragment(textareaSpan).oneElement())
       .toJQ();
-    this.aria.setContainer(jQToDOMFragment(textareaSpan).oneElement());
-=======
-    this.textarea = $(textarea).appendTo(textareaSpan);
->>>>>>> 2410ca6c
 
     var ctrlr = this;
     ctrlr.cursor.selectionChanged = function () {
