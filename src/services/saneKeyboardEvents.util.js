--- conflicted
+++ resolved
@@ -290,11 +290,7 @@
       //
       // And by nifty, we mean dumb (but useful sometimes).
       if (document.activeElement !== textarea[0]) {
-<<<<<<< HEAD
-        textarea.focus();
-=======
         textarea[0].focus();
->>>>>>> 7612cc59
       }
 
       checkTextareaFor(pastedText);
