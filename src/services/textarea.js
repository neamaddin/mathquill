--- conflicted
+++ resolved
@@ -50,14 +50,10 @@
     var ctrlr = this, cursor = ctrlr.cursor,
       textarea = ctrlr.textarea, textareaSpan = ctrlr.textareaSpan;
 
-<<<<<<< HEAD
-    this.container.prepend(jQuery('<span class="mq-selectable">')
+    this.container.prepend(jQuery('<span aria-hidden="true" class="mq-selectable">')
       .text('$'+ctrlr.exportLatex()+'$'));
-=======
-    this.container.prepend('<span aria-hidden="true" class="mq-selectable">$'+ctrlr.exportLatex()+'$</span>');
     this.mathspeakSpan = $('<span class="mq-mathspeak"></span>');
     this.container.prepend(this.mathspeakSpan);
->>>>>>> 7612cc59
     ctrlr.blurred = true;
     textarea.bind('cut paste', false);
     if (ctrlr.options.disableCopyPaste) {
@@ -93,15 +89,15 @@
   _.unbindEditablesEvents = function() {
     var ctrlr = this, textarea = ctrlr.textarea,
       textareaSpan = ctrlr.textareaSpan;
-      
+
       this.selectFn = function(text) {
         textarea.val(text);
         if (text) textarea.select();
       };
       textareaSpan.remove();
-      
+
       this.unbindFocusBlurEvents();
-      
+
       ctrlr.blurred = true;
       textarea.bind('cut paste', false);
   };
