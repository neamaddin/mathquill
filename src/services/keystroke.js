/*****************************************
 * Deals with the browser DOM events from
 * interaction with the typist.
 ****************************************/

Controller.open(function(_) {
  _.keystroke = function(key, evt) {
    this.cursor.parent.keystroke(key, evt, this);
  };
});

Node.open(function(_) {
  _.keystroke = function(key, e, ctrlr) {
    var cursor = ctrlr.cursor;

    switch (key) {
    case 'Ctrl-Shift-Backspace':
    case 'Ctrl-Backspace':
      while (cursor[L] || cursor.selection) {
        ctrlr.backspace();
      }
      break;

    case 'Shift-Backspace':
    case 'Backspace':
      ctrlr.backspace();
      break;

    // Tab or Esc -> go one block right if it exists, else escape right.
    case 'Esc':
    case 'Tab':
      ctrlr.escapeDir(R, key, e);
      return;

    // Shift-Tab -> go one block left if it exists, else escape left.
    case 'Shift-Tab':
    case 'Shift-Esc':
      ctrlr.escapeDir(L, key, e);
      return;

    // End -> move to the end of the current block.
    case 'End':
      ctrlr.notify('move').cursor.insAtRightEnd(cursor.parent);
      break;

    // Ctrl-End -> move all the way to the end of the root block.
    case 'Ctrl-End':
      ctrlr.notify('move').cursor.insAtRightEnd(ctrlr.root);
      break;

    // Shift-End -> select to the end of the current block.
    case 'Shift-End':
      while (cursor[R]) {
        ctrlr.selectRight();
      }
      break;

    // Ctrl-Shift-End -> select to the end of the root block.
    case 'Ctrl-Shift-End':
      while (cursor[R] || cursor.parent !== ctrlr.root) {
        ctrlr.selectRight();
      }
      break;

    // Home -> move to the start of the root block or the current block.
    case 'Home':
      ctrlr.notify('move').cursor.insAtLeftEnd(cursor.parent);
      break;

    // Ctrl-Home -> move to the start of the current block.
    case 'Ctrl-Home':
      ctrlr.notify('move').cursor.insAtLeftEnd(ctrlr.root);
      break;

    // Shift-Home -> select to the start of the current block.
    case 'Shift-Home':
      while (cursor[L]) {
        ctrlr.selectLeft();
      }
      break;

    // Ctrl-Shift-Home -> move to the start of the root block.
    case 'Ctrl-Shift-Home':
      while (cursor[L] || cursor.parent !== ctrlr.root) {
        ctrlr.selectLeft();
      }
      break;

    case 'Left': ctrlr.moveLeft(); break;
    case 'Shift-Left': ctrlr.selectLeft(); break;
    case 'Ctrl-Left': break;

    case 'Right': ctrlr.moveRight(); break;
    case 'Shift-Right': ctrlr.selectRight(); break;
    case 'Ctrl-Right': break;

    case 'Up': ctrlr.moveUp(); break;
    case 'Down': ctrlr.moveDown(); break;

    case 'Shift-Up':
      if (cursor[L]) {
        while (cursor[L]) ctrlr.selectLeft();
      } else {
        ctrlr.selectLeft();
      }

    case 'Shift-Down':
      if (cursor[R]) {
        while (cursor[R]) ctrlr.selectRight();
      }
      else {
        ctrlr.selectRight();
      }

    case 'Ctrl-Up': break;
    case 'Ctrl-Down': break;

    case 'Ctrl-Shift-Del':
    case 'Ctrl-Del':
      while (cursor[R] || cursor.selection) {
        ctrlr.deleteForward();
      }
      break;

    case 'Shift-Del':
    case 'Del':
      ctrlr.deleteForward();
      break;

    case 'Meta-A':
    case 'Ctrl-A':
      ctrlr.notify('move').cursor.insAtRightEnd(ctrlr.root);
      while (cursor[L]) ctrlr.selectLeft();
      break;

    default:
      return;
    }
    e.preventDefault();
    ctrlr.scrollHoriz();
  };

  _.moveOutOf = // called by Controller::escapeDir, moveDir
  _.moveTowards = // called by Controller::moveDir
  _.deleteOutOf = // called by Controller::deleteDir
  _.deleteTowards = // called by Controller::deleteDir
  _.unselectInto = // called by Controller::selectDir
  _.selectOutOf = // called by Controller::selectDir
  _.selectTowards = // called by Controller::selectDir
    function() { pray('overridden or never called on this node'); };
});

Controller.open(function(_) {
  this.onNotify(function(e) {
    if (e === 'move' || e === 'upDown') this.show().clearSelection();
  });
  _.escapeDir = function(dir, key, e) {
    prayDirection(dir);
    var cursor = this.cursor;

    // only prevent default of Tab if not in the root editable
    if (cursor.parent !== this.root) e.preventDefault();

    // want to be a noop if in the root editable (in fact, Tab has an unrelated
    // default browser action if so)
    if (cursor.parent === this.root) return;

    cursor.parent.moveOutOf(dir, cursor);
    return this.notify('move');
  };

  optionProcessors.leftRightIntoCmdGoes = function(updown) {
    if (updown && updown !== 'up' && updown !== 'down') {
      throw '"up" or "down" required for leftRightIntoCmdGoes option, '
            + 'got "'+updown+'"';
    }
    return updown;
  };
  _.moveDir = function(dir) {
    prayDirection(dir);
    var cursor = this.cursor, updown = cursor.options.leftRightIntoCmdGoes;

    if (cursor.selection) {
      cursor.insDirOf(dir, cursor.selection.ends[dir]);
    }
    else if (cursor[dir]) cursor[dir].moveTowards(dir, cursor, updown);
    else cursor.parent.moveOutOf(dir, cursor, updown);

    return this.notify('move');
  };
  _.moveLeft = function() { return this.moveDir(L); };
  _.moveRight = function() { return this.moveDir(R); };

  /**
   * moveUp and moveDown have almost identical algorithms:
   * - first check left and right, if so insAtLeft/RightEnd of them
   * - else check the parent's 'upOutOf'/'downOutOf' property:
   *   + if it's a function, call it with the cursor as the sole argument and
   *     use the return value as if it were the value of the property
   *   + if it's a Node, jump up or down into it:
   *     - if there is a cached Point in the block, insert there
   *     - else, seekHoriz within the block to the current x-coordinate (to be
   *       as close to directly above/below the current position as possible)
   *   + unless it's exactly `true`, stop bubbling
   */
  _.moveUp = function() { return moveUpDown(this, 'up'); };
  _.moveDown = function() { return moveUpDown(this, 'down'); };
  function moveUpDown(self, dir) {
    var cursor = self.notify('upDown').cursor;
    var dirInto = dir+'Into', dirOutOf = dir+'OutOf';
    if (cursor[R][dirInto]) cursor.insAtLeftEnd(cursor[R][dirInto]);
    else if (cursor[L][dirInto]) cursor.insAtRightEnd(cursor[L][dirInto]);
    else {
      cursor.parent.bubble(function(ancestor) {
        var prop = ancestor[dirOutOf];
        if (prop) {
          if (typeof prop === 'function') prop = ancestor[dirOutOf](cursor);
          if (prop instanceof Node) cursor.jumpUpDown(ancestor, prop);
          if (prop !== true) return false;
        }
      });
    }
    return self;
  }
  this.onNotify(function(e) { if (e !== 'upDown') this.upDownCache = {}; });

  this.onNotify(function(e) { if (e === 'edit') this.show().deleteSelection(); });
  _.deleteDir = function(dir) {
    prayDirection(dir);
    var cursor = this.cursor;

    var hadSelection = cursor.selection;
    this.notify('edit'); // deletes selection if present
    if (!hadSelection) {
      if (cursor[dir]) cursor[dir].deleteTowards(dir, cursor);
      else cursor.parent.deleteOutOf(dir, cursor);
    }

<<<<<<< HEAD
    if (cursor[L].siblingDeleted) cursor[L].siblingDeleted(cursor.options, R);
    if (cursor[R].siblingDeleted) cursor[R].siblingDeleted(cursor.options, L);
    cursor.parent.bubble('edited');
=======
    if (cursor[L].siblingDeleted) cursor[L].siblingDeleted(R);
    if (cursor[R].siblingDeleted) cursor[R].siblingDeleted(L);
    cursor.parent.bubble('reflow');
>>>>>>> 47457823

    return this;
  };
  _.backspace = function() { return this.deleteDir(L); };
  _.deleteForward = function() { return this.deleteDir(R); };

  this.onNotify(function(e) { if (e !== 'select') this.endSelection(); });
  _.selectDir = function(dir) {
    var cursor = this.notify('select').cursor, seln = cursor.selection;
    prayDirection(dir);

    if (!cursor.anticursor) cursor.startSelection();

    var node = cursor[dir];
    if (node) {
      // "if node we're selecting towards is inside selection (hence retracting)
      // and is on the *far side* of the selection (hence is only node selected)
      // and the anticursor is *inside* that node, not just on the other side"
      if (seln && seln.ends[dir] === node && cursor.anticursor[-dir] !== node) {
        node.unselectInto(dir, cursor);
      }
      else node.selectTowards(dir, cursor);
    }
    else cursor.parent.selectOutOf(dir, cursor);

    cursor.clearSelection();
    cursor.select() || cursor.show();
  };
  _.selectLeft = function() { return this.selectDir(L); };
  _.selectRight = function() { return this.selectDir(R); };
});<|MERGE_RESOLUTION|>--- conflicted
+++ resolved
@@ -236,15 +236,9 @@
       else cursor.parent.deleteOutOf(dir, cursor);
     }
 
-<<<<<<< HEAD
     if (cursor[L].siblingDeleted) cursor[L].siblingDeleted(cursor.options, R);
     if (cursor[R].siblingDeleted) cursor[R].siblingDeleted(cursor.options, L);
-    cursor.parent.bubble('edited');
-=======
-    if (cursor[L].siblingDeleted) cursor[L].siblingDeleted(R);
-    if (cursor[R].siblingDeleted) cursor[R].siblingDeleted(L);
     cursor.parent.bubble('reflow');
->>>>>>> 47457823
 
     return this;
   };
