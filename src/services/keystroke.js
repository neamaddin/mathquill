/*****************************************
 * Deals with the browser DOM events from
 * interaction with the typist.
 ****************************************/

Controller.open(function(_) {
  _.keystroke = function(key, evt) {
    this.cursor.parent.keystroke(key, evt, this);
  };
});

Node.open(function(_) {
  _.keystroke = function(key, e, ctrlr) {
    var cursor = ctrlr.cursor;

    switch (key) {
    case 'Ctrl-Shift-Backspace':
    case 'Ctrl-Backspace':
      ctrlr.ctrlDeleteDir(L);
      break;

    case 'Shift-Backspace':
    case 'Backspace':
      ctrlr.backspace();
      break;

    // Tab or Esc -> go one block right if it exists, else escape right.
    case 'Esc':
    case 'Tab':
      ctrlr.escapeDir(R, key, e);
      return;

    // Shift-Tab -> go one block left if it exists, else escape left.
    case 'Shift-Tab':
    case 'Shift-Esc':
      ctrlr.escapeDir(L, key, e);
      return;

    // End -> move to the end of the current block.
    case 'End':
      ctrlr.notify('move').cursor.insAtRightEnd(cursor.parent);
      aria.queue("end of").queue(cursor.parent, true);
      break;

    // Ctrl-End -> move all the way to the end of the root block.
    case 'Ctrl-End':
      ctrlr.notify('move').cursor.insAtRightEnd(ctrlr.root);
      aria.queue("end of").queue(ctrlr.ariaLabel).queue(ctrlr.root).queue(ctrlr.ariaPostLabel);
      break;

    // Shift-End -> select to the end of the current block.
    case 'Shift-End':
      while (cursor[R]) {
        ctrlr.selectRight();
      }
      break;

    // Ctrl-Shift-End -> select all the way to the end of the root block.
    case 'Ctrl-Shift-End':
      while (cursor[R] || cursor.parent !== ctrlr.root) {
        ctrlr.selectRight();
      }
      break;

    // Home -> move to the start of the current block.
    case 'Home':
      ctrlr.notify('move').cursor.insAtLeftEnd(cursor.parent);
      aria.queue("beginning of").queue(cursor.parent, true);
      break;

    // Ctrl-Home -> move all the way to the start of the root block.
    case 'Ctrl-Home':
      ctrlr.notify('move').cursor.insAtLeftEnd(ctrlr.root);
      aria.queue("beginning of").queue(ctrlr.ariaLabel).queue(ctrlr.root).queue(ctrlr.ariaPostLabel);
      break;

    // Shift-Home -> select to the start of the current block.
    case 'Shift-Home':
      while (cursor[L]) {
        ctrlr.selectLeft();
      }
      break;

    // Ctrl-Shift-Home -> select all the way to the start of the root block.
    case 'Ctrl-Shift-Home':
      while (cursor[L] || cursor.parent !== ctrlr.root) {
        ctrlr.selectLeft();
      }
      break;

    case 'Left': ctrlr.moveLeft(); break;
    case 'Shift-Left': ctrlr.selectLeft(); break;
    case 'Ctrl-Left': break;

    case 'Right': ctrlr.moveRight(); break;
    case 'Shift-Right': ctrlr.selectRight(); break;
    case 'Ctrl-Right': break;

    case 'Up': ctrlr.moveUp(); break;
    case 'Down': ctrlr.moveDown(); break;

    case 'Shift-Up':
      if (cursor[L]) {
        while (cursor[L]) ctrlr.selectLeft();
      } else {
        ctrlr.selectLeft();
      }

    case 'Shift-Down':
      if (cursor[R]) {
        while (cursor[R]) ctrlr.selectRight();
      }
      else {
        ctrlr.selectRight();
      }

    case 'Ctrl-Up': break;
    case 'Ctrl-Down': break;

    case 'Ctrl-Shift-Del':
    case 'Ctrl-Del':
      ctrlr.ctrlDeleteDir(R);
      break;

    case 'Shift-Del':
    case 'Del':
      ctrlr.deleteForward();
      break;

    case 'Meta-A':
    case 'Ctrl-A':
      ctrlr.notify('move').cursor.insAtRightEnd(ctrlr.root);
      while (cursor[L]) ctrlr.selectLeft();
      break;

    // These remaining hotkeys are only of benefit to people running screen readers.
    case 'Ctrl-Alt-Up': // speak parent block that has focus
      if(cursor.parent.parent && cursor.parent.parent instanceof Node) aria.queue(cursor.parent.parent);
      else aria.queue('nothing above');
      break;

    case 'Ctrl-Alt-Down': // speak current block that has focus
      if(cursor.parent && cursor.parent instanceof Node) aria.queue(cursor.parent);
      else aria.queue('block is empty');
      break;

    case 'Ctrl-Alt-Left': // speak left-adjacent block
      if(cursor.parent.parent.ends[L] && cursor.parent.parent.ends[L] instanceof Node) aria.queue(cursor.parent.parent.ends[L]);
      else aria.queue('nothing to the left');
      break;

    case 'Ctrl-Alt-Right': // speak right-adjacent block
      if(cursor.parent.parent.ends[R] && cursor.parent.parent.ends[R] instanceof Node) aria.queue(cursor.parent.parent.ends[R]);
      else aria.queue('nothing to the right');
      break;

    case 'Ctrl-Alt-Shift-Down': // speak selection
      if(cursor.selection) aria.queue(cursor.selection.join('mathspeak')+' selected');
      else aria.queue('nothing selected');
      break;

    default:
      return;
    }
    aria.alert();
    e.preventDefault();
    ctrlr.scrollHoriz();
  };

  _.moveOutOf = // called by Controller::escapeDir, moveDir
  _.moveTowards = // called by Controller::moveDir
  _.deleteOutOf = // called by Controller::deleteDir
  _.deleteTowards = // called by Controller::deleteDir
  _.unselectInto = // called by Controller::selectDir
  _.selectOutOf = // called by Controller::selectDir
  _.selectTowards = // called by Controller::selectDir
    function() { pray('overridden or never called on this node'); };
});

Controller.open(function(_) {
  this.onNotify(function(e) {
    if (e === 'move' || e === 'upDown') this.show().clearSelection();
  });
  _.escapeDir = function(dir, key, e) {
    prayDirection(dir);
    var cursor = this.cursor;

    // only prevent default of Tab if not in the root editable
    if (cursor.parent !== this.root) e.preventDefault();

    // want to be a noop if in the root editable (in fact, Tab has an unrelated
    // default browser action if so)
    if (cursor.parent === this.root) return;

    cursor.parent.moveOutOf(dir, cursor);
    aria.alert();
    return this.notify('move');
  };

  optionProcessors.leftRightIntoCmdGoes = function(updown) {
    if (updown && updown !== 'up' && updown !== 'down') {
      throw '"up" or "down" required for leftRightIntoCmdGoes option, '
            + 'got "'+updown+'"';
    }
    return updown;
  };
  _.moveDir = function(dir) {
    prayDirection(dir);
    var cursor = this.cursor, updown = cursor.options.leftRightIntoCmdGoes;

    if (cursor.selection) {
      cursor.insDirOf(dir, cursor.selection.ends[dir]);
    }
    else if (cursor[dir]) cursor[dir].moveTowards(dir, cursor, updown);
    else cursor.parent.moveOutOf(dir, cursor, updown);

    return this.notify('move');
  };
  _.moveLeft = function() { return this.moveDir(L); };
  _.moveRight = function() { return this.moveDir(R); };

  /**
   * moveUp and moveDown have almost identical algorithms:
   * - first check left and right, if so insAtLeft/RightEnd of them
   * - else check the parent's 'upOutOf'/'downOutOf' property:
   *   + if it's a function, call it with the cursor as the sole argument and
   *     use the return value as if it were the value of the property
   *   + if it's a Node, jump up or down into it:
   *     - if there is a cached Point in the block, insert there
   *     - else, seekHoriz within the block to the current x-coordinate (to be
   *       as close to directly above/below the current position as possible)
   *   + unless it's exactly `true`, stop bubbling
   */
  _.moveUp = function() { return moveUpDown(this, 'up'); };
  _.moveDown = function() { return moveUpDown(this, 'down'); };
  function moveUpDown(self, dir) {
    var cursor = self.notify('upDown').cursor;
    var dirInto = dir+'Into', dirOutOf = dir+'OutOf';
    if (cursor[R][dirInto]) cursor.insAtLeftEnd(cursor[R][dirInto]);
    else if (cursor[L][dirInto]) cursor.insAtRightEnd(cursor[L][dirInto]);
    else {
      cursor.parent.bubble(function(ancestor) {
        var prop = ancestor[dirOutOf];
        if (prop) {
          if (typeof prop === 'function') prop = ancestor[dirOutOf](cursor);
          if (prop instanceof Node) cursor.jumpUpDown(ancestor, prop);
          if (prop !== true) return false;
        }
      });
    }
    return self;
  }
  this.onNotify(function(e) { if (e !== 'upDown') this.upDownCache = {}; });

  this.onNotify(function(e) { if (e === 'edit') this.show().deleteSelection(); });
  _.deleteDir = function(dir) {
    prayDirection(dir);
    var cursor = this.cursor;
    var cursorEl = cursor[dir], cursorElParent = cursor.parent.parent;
    if(cursorEl && cursorEl instanceof Node) {
      if(cursorEl.sides) {
<<<<<<< HEAD
        aria.queue(cursorEl.parent.chToCmd(cursorEl.sides[-dir].ch));
      } else aria.queue(cursorEl);
    } else if(cursorElParent && cursorElParent instanceof Node) {
      aria.queue(cursorElParent);
=======
        aria.queue(cursorEl.parent.chToCmd(cursorEl.sides[-dir].ch).mathspeak({createdLeftOf: cursor}));
      } else if (!cursorEl.blocks) {
        aria.queue(cursorEl);
      }
    } else if(cursorElParent && cursorElParent instanceof Node) {
      if(cursorElParent.sides) {
        aria.queue(cursorElParent.parent.chToCmd(cursorElParent.sides[dir].ch).mathspeak({createdLeftOf: cursor}));
      } else if (cursorElParent.blocks && cursorElParent.mathspeakTemplate) {
        if (cursorElParent.upInto && cursorElParent.downInto) { // likely a fraction, and we just backspaced over the slash
          aria.queue(cursorElParent.mathspeakTemplate[1]);
        } else {
          var mst = cursorElParent.mathspeakTemplate;
          var textToQueue = dir === L ? mst[0] : mst[mst.length - 1];
          aria.queue(textToQueue);
        }
      } else {
        aria.queue(cursorElParent);
      }
>>>>>>> 21583097
    }

    var hadSelection = cursor.selection;
    this.notify('edit'); // deletes selection if present
    if (!hadSelection) {
      if (cursor[dir]) cursor[dir].deleteTowards(dir, cursor);
      else cursor.parent.deleteOutOf(dir, cursor);
    }

    if (cursor[L].siblingDeleted) cursor[L].siblingDeleted(cursor.options, R);
    if (cursor[R].siblingDeleted) cursor[R].siblingDeleted(cursor.options, L);
    cursor.parent.bubble('reflow');

    return this;
  };
  _.ctrlDeleteDir = function(dir) {
    prayDirection(dir);
    var cursor = this.cursor;
    if (!cursor[L] || cursor.selection) return this.deleteDir();

    this.notify('edit');
    var fragRemoved = Fragment(cursor.parent.ends[L], cursor[L]);
    aria.queue(fragRemoved);
    fragRemoved.remove();
    cursor.insAtDirEnd(L, cursor.parent);

    if (cursor[L].siblingDeleted) cursor[L].siblingDeleted(cursor.options, R);
    if (cursor[R].siblingDeleted) cursor[R].siblingDeleted(cursor.options, L);
    cursor.parent.bubble('reflow');

    return this;
  };
  _.backspace = function() { return this.deleteDir(L); };
  _.deleteForward = function() { return this.deleteDir(R); };

  this.onNotify(function(e) { if (e !== 'select') this.endSelection(); });
  _.selectDir = function(dir) {
    var cursor = this.notify('select').cursor, seln = cursor.selection;
    prayDirection(dir);

    if (!cursor.anticursor) cursor.startSelection();

    var node = cursor[dir];
    if (node) {
      // "if node we're selecting towards is inside selection (hence retracting)
      // and is on the *far side* of the selection (hence is only node selected)
      // and the anticursor is *inside* that node, not just on the other side"
      if (seln && seln.ends[dir] === node && cursor.anticursor[-dir] !== node) {
        node.unselectInto(dir, cursor);
      }
      else node.selectTowards(dir, cursor);
    }
    else cursor.parent.selectOutOf(dir, cursor);

    cursor.clearSelection();
    cursor.select() || cursor.show();
    if (cursor.selection) aria.clear().queue(cursor.selection.join('mathspeak') + ' selected'); // clearing first because selection fires several times, and we don't want repeated speech.
  };
  _.selectLeft = function() { return this.selectDir(L); };
  _.selectRight = function() { return this.selectDir(R); };
});<|MERGE_RESOLUTION|>--- conflicted
+++ resolved
@@ -259,12 +259,6 @@
     var cursorEl = cursor[dir], cursorElParent = cursor.parent.parent;
     if(cursorEl && cursorEl instanceof Node) {
       if(cursorEl.sides) {
-<<<<<<< HEAD
-        aria.queue(cursorEl.parent.chToCmd(cursorEl.sides[-dir].ch));
-      } else aria.queue(cursorEl);
-    } else if(cursorElParent && cursorElParent instanceof Node) {
-      aria.queue(cursorElParent);
-=======
         aria.queue(cursorEl.parent.chToCmd(cursorEl.sides[-dir].ch).mathspeak({createdLeftOf: cursor}));
       } else if (!cursorEl.blocks) {
         aria.queue(cursorEl);
@@ -283,7 +277,6 @@
       } else {
         aria.queue(cursorElParent);
       }
->>>>>>> 21583097
     }
 
     var hadSelection = cursor.selection;
