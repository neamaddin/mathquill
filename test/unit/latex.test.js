suite('latex', function() {
  function assertParsesLatex(str, latex) {
    if (arguments.length < 2) latex = str;

    var result = latexMathParser.parse(str).postOrder('finalizeTree', Options.p).join('latex');
    assert.equal(result, latex,
      'parsing \''+str+'\', got \''+result+'\', expected \''+latex+'\''
    );
  }

  test('empty LaTeX', function () {
    assertParsesLatex('');
    assertParsesLatex(' ', '');
    assertParsesLatex('{}', '');
    assertParsesLatex('   {}{} {{{}}  }', '');
  });

  test('variables', function() {
    assertParsesLatex('xyz');
  });

  test('variables that can be mathbb', function() {
    assertParsesLatex('PNZQRCH');
  });

  test('simple exponent', function() {
    assertParsesLatex('x^n');
  });

  test('block exponent', function() {
    assertParsesLatex('x^{n}', 'x^n');
    assertParsesLatex('x^{nm}');
    assertParsesLatex('x^{}', 'x^{ }');
  });

  test('nested exponents', function() {
    assertParsesLatex('x^{n^m}');
  });

  test('exponents with spaces', function() {
    assertParsesLatex('x^ 2', 'x^2');

    assertParsesLatex('x ^2', 'x^2');
  });

  test('inner groups', function() {
    assertParsesLatex('a{bc}d', 'abcd');
    assertParsesLatex('{bc}d', 'bcd');
    assertParsesLatex('a{bc}', 'abc');
    assertParsesLatex('{bc}', 'bc');

    assertParsesLatex('x^{a{bc}d}', 'x^{abcd}');
    assertParsesLatex('x^{a{bc}}', 'x^{abc}');
    assertParsesLatex('x^{{bc}}', 'x^{bc}');
    assertParsesLatex('x^{{bc}d}', 'x^{bcd}');

    assertParsesLatex('{asdf{asdf{asdf}asdf}asdf}', 'asdfasdfasdfasdfasdf');
  });

  test('commands without braces', function() {
    assertParsesLatex('\\frac12', '\\frac{1}{2}');
    assertParsesLatex('\\frac1a', '\\frac{1}{a}');
    assertParsesLatex('\\frac ab', '\\frac{a}{b}');

    assertParsesLatex('\\frac a b', '\\frac{a}{b}');
    assertParsesLatex(' \\frac a b ', '\\frac{a}{b}');
    assertParsesLatex('\\frac{1} 2', '\\frac{1}{2}');
    assertParsesLatex('\\frac{ 1 } 2', '\\frac{1}{2}');

    assert.throws(function() { latexMathParser.parse('\\frac'); });
  });

  test('whitespace', function() {
    assertParsesLatex('  a + b ', 'a+b');
    assertParsesLatex('       ', '');
    assertParsesLatex('', '');
  });

  test('parens', function() {
    var tree = latexMathParser.parse('\\left(123\\right)');

    assert.ok(tree.ends[L] instanceof Bracket);
    var contents = tree.ends[L].ends[L].join('latex');
    assert.equal(contents, '123');
    assert.equal(tree.join('latex'), '\\left(123\\right)');
  });

  test('parens with whitespace', function() {
    assertParsesLatex('\\left ( 123 \\right ) ', '\\left(123\\right)');
  });

  test('escaped whitespace', function() {
    assertParsesLatex('\\ ', '\\ ');
    assertParsesLatex('\\      ', '\\ ');
    assertParsesLatex('  \\   \\\t\t\t\\   \\\n\n\n', '\\ \\ \\ \\ ');
    assertParsesLatex('\\space\\   \\   space  ', '\\ \\ \\ space');
  });

  test('\\text', function() {
    assertParsesLatex('\\text { lol! } ', '\\text{ lol! }');
    assertParsesLatex('\\text{apples} \\ne \\text{oranges}',
                      '\\text{apples}\\ne \\text{oranges}');
  });

  test('not real LaTex commands, but valid symbols', function() {
    assertParsesLatex('\\parallelogram ');
    assertParsesLatex('\\circledot ', '\\odot ');
<<<<<<< HEAD
    assertParsesLatex('\\square ');
=======
    assertParsesLatex('\\degree ');
>>>>>>> 2c75fc63
  });

  suite('public API', function() {
    var mq;
    setup(function() {
      mq = MQ.MathField($('<span></span>').appendTo('#mock')[0]);
    });
    teardown(function() {
      $(mq.el()).remove();
    });

    suite('.latex(...)', function() {
      function assertParsesLatex(str, latex) {
        if (arguments.length < 2) latex = str;
        mq.latex(str);
        assert.equal(mq.latex(), latex);
      }

      test('basic rendering', function() {
        assertParsesLatex('x = \\frac{ -b \\pm \\sqrt{ b^2 - 4ac } }{ 2a }',
                          'x=\\frac{-b\\pm\\sqrt{b^2-4ac}}{2a}');
      });

      test('re-rendering', function() {
        assertParsesLatex('a x^2 + b x + c = 0', 'ax^2+bx+c=0');
        assertParsesLatex('x = \\frac{ -b \\pm \\sqrt{ b^2 - 4ac } }{ 2a }',
                          'x=\\frac{-b\\pm\\sqrt{b^2-4ac}}{2a}');
      });

      test('empty LaTeX', function () {
        assertParsesLatex('');
        assertParsesLatex(' ', '');
        assertParsesLatex('{}', '');
        assertParsesLatex('   {}{} {{{}}  }', '');
      });

      test('coerces to a string', function () {
        assertParsesLatex(undefined, 'undefined');
        assertParsesLatex(null, 'null');
        assertParsesLatex(0, '0');
        assertParsesLatex(Infinity, 'Infinity');
        assertParsesLatex(NaN, 'NaN');
        assertParsesLatex(true, 'true');
        assertParsesLatex(false, 'false');
        assertParsesLatex({}, '[objectObject]'); // lol, the space gets ignored
        assertParsesLatex({toString: function() { return 'thing'; }}, 'thing');
      });
    });

    suite('.write(...)', function() {
      test('empty LaTeX', function () {
        function assertParsesLatex(str, latex) {
          if (arguments.length < 2) latex = str;
          mq.write(str);
          assert.equal(mq.latex(), latex);
        }
        assertParsesLatex('');
        assertParsesLatex(' ', '');
        assertParsesLatex('{}', '');
        assertParsesLatex('   {}{} {{{}}  }', '');
      });

      test('overflow triggers automatic horizontal scroll', function(done) {
        var mqEl = mq.el();
        var rootEl = mq.__controller.root.jQ[0];
        var cursor = mq.__controller.cursor;

        $(mqEl).width(10);
        var previousScrollLeft = rootEl.scrollLeft;

        mq.write("abc");
        setTimeout(afterScroll, 150);

        function afterScroll() {
          cursor.show();

          try {
            assert.ok(rootEl.scrollLeft > previousScrollLeft, "scrolls on write");
            assert.ok(mqEl.getBoundingClientRect().right > cursor.jQ[0].getBoundingClientRect().right,
              "cursor right end is inside the field");
          }
          catch(error) {
            done(error);
            return;
          }

          done();
        }
      });

      suite('\\sum', function() {
        test('basic', function() {
          mq.write('\\sum_{n=0}^5');
          assert.equal(mq.latex(), '\\sum_{n=0}^5');
          mq.write('x^n');
          assert.equal(mq.latex(), '\\sum_{n=0}^5x^n');
        });

        test('only lower bound', function() {
          mq.write('\\sum_{n=0}');
          assert.equal(mq.latex(), '\\sum_{n=0}^{ }');
          mq.write('x^n');
          assert.equal(mq.latex(), '\\sum_{n=0}^{ }x^n');
        });

        test('only upper bound', function() {
          mq.write('\\sum^5');
          assert.equal(mq.latex(), '\\sum_{ }^5');
          mq.write('x^n');
          assert.equal(mq.latex(), '\\sum_{ }^5x^n');
        });
      });
    });
  });

  suite('\\MathQuillMathField', function() {
    var outer, inner1, inner2;
    setup(function() {
      outer = MQ.StaticMath(
        $('<span>\\frac{\\MathQuillMathField{x_0 + x_1 + x_2}}{\\MathQuillMathField{3}}</span>')
        .appendTo('#mock')[0]
      );
      inner1 = outer.innerFields[0];
      inner2 = outer.innerFields[1];
    });
    teardown(function() {
      $(outer.el()).remove();
    });

    test('initial latex', function() {
      assert.equal(inner1.latex(), 'x_0+x_1+x_2');
      assert.equal(inner2.latex(), '3');
      assert.equal(outer.latex(), '\\frac{x_0+x_1+x_2}{3}');
    });

    test('setting latex', function() {
      inner1.latex('\\sum_{i=0}^N x_i');
      inner2.latex('N');
      assert.equal(inner1.latex(), '\\sum_{i=0}^Nx_i');
      assert.equal(inner2.latex(), 'N');
      assert.equal(outer.latex(), '\\frac{\\sum_{i=0}^Nx_i}{N}');
    });

    test('writing latex', function() {
      inner1.write('+ x_3');
      inner2.write('+ 1');
      assert.equal(inner1.latex(), 'x_0+x_1+x_2+x_3');
      assert.equal(inner2.latex(), '3+1');
      assert.equal(outer.latex(), '\\frac{x_0+x_1+x_2+x_3}{3+1}');
    });

    test('optional inner field name', function() {
      outer.latex('\\MathQuillMathField[mantissa]{}\\cdot\\MathQuillMathField[base]{}^{\\MathQuillMathField[exp]{}}');
      assert.equal(outer.innerFields.length, 3);

      var mantissa = outer.innerFields.mantissa;
      var base = outer.innerFields.base;
      var exp = outer.innerFields.exp;

      assert.equal(mantissa, outer.innerFields[0]);
      assert.equal(base, outer.innerFields[1]);
      assert.equal(exp, outer.innerFields[2]);

      mantissa.latex('1.2345');
      base.latex('10');
      exp.latex('8');
      assert.equal(outer.latex(), '1.2345\\cdot10^8');
    });

    test('separate API object', function() {
      var outer2 = MQ(outer.el());
      assert.equal(outer2.innerFields.length, 2);
      assert.equal(outer2.innerFields[0].id, inner1.id);
      assert.equal(outer2.innerFields[1].id, inner2.id);
    });
  });

  suite('error handling', function() {
    var mq;
    setup(function() {
      mq = MQ.MathField($('<span></span>').appendTo('#mock')[0]);
    });
    teardown(function() {
      $(mq.el()).remove();
    });

    function testCantParse(title /*, latex...*/) {
      var latex = [].slice.call(arguments, 1);
      test(title, function() {
        for (var i = 0; i < latex.length; i += 1) {
          mq.latex(latex[i]);
          assert.equal(mq.latex(), '', "shouldn\'t parse '"+latex[i]+"'");
        }
      });
    }

    testCantParse('missing blocks', '\\frac', '\\sqrt', '^', '_');
    testCantParse('unmatched close brace', '}', ' 1 + 2 } ', '1 - {2 + 3} }', '\\sqrt{ x }} + \\sqrt{y}');
    testCantParse('unmatched open brace', '{', '1 * { 2 + 3', '\\frac{ \\sqrt x }{{ \\sqrt y}');
    testCantParse('unmatched \\left/\\right', '\\left ( 1 + 2 )', ' [ 1, 2 \\right ]');
  });
});<|MERGE_RESOLUTION|>--- conflicted
+++ resolved
@@ -105,11 +105,8 @@
   test('not real LaTex commands, but valid symbols', function() {
     assertParsesLatex('\\parallelogram ');
     assertParsesLatex('\\circledot ', '\\odot ');
-<<<<<<< HEAD
+    assertParsesLatex('\\degree ');
     assertParsesLatex('\\square ');
-=======
-    assertParsesLatex('\\degree ');
->>>>>>> 2c75fc63
   });
 
   suite('public API', function() {
