--- conflicted
+++ resolved
@@ -159,12 +159,11 @@
       assert.equal(mq.__controller.cursor[R], 0);
     });
 
-<<<<<<< HEAD
     test('.empty()', function() {
       mq.latex('xyz');
       mq.empty();
       assert.equal(mq.latex(), '');
-=======
+    });
     test('ARIA labels', function() {
       mq.setAriaLabel('ARIA label');
       mq.setAriaPostLabel('ARIA post-label');
@@ -202,7 +201,6 @@
 
       mq.latex('\\left| x \\right| + \\left( y \\right|');
       assertMathSpeakEqual(mq.mathspeak(), 'StartAbsoluteValue "x" EndAbsoluteValue plus left parenthesis "y" right pipe');
->>>>>>> 7612cc59
     });
   });
 
