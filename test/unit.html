<!DOCTYPE html>

<html>
  <head>
    <!-- allow fancy checkmarks to show up -->
    <meta charset="UTF-8">

    <!-- complain about uncaught errors -->
    <script type="text/javascript">
    window.onerror = function() {
      document.documentElement.style.background = 'red';
    };
    </script>

    <!-- better living through jQuery -->
    <script type="text/javascript" src="support/jquery-1.5.2.js"></script>

    <!-- mocha test framework -->
    <script type="text/javascript" src="../node_modules/mocha/mocha.js"></script>
    <link rel="stylesheet" type="text/css" href="../node_modules/mocha/mocha.css" />

    <!-- home-grown assertions -->
    <script src="support/assert.js" type="text/javascript"></script>

    <!-- configure mocha and chai -->
    <script type="text/javascript">
<<<<<<< HEAD
      var post_xunit_to = new URLSearchParams(location.search).get('post_xunit_to');

=======
>>>>>>> 7612cc59
      mocha.setup({
        ui: 'tdd',
        reporter: 'html',
        bail: false
      });
    </script>

    <!-- include the library with the tests inlined -->
    <script id="mathquill" type="text/javascript" src="../build/mathquill.test.js"
      onerror="alert('couldn\'t find `build/mathquill.test.js`. Please run `make test` before opening this file.')">
    </script>

    <!-- include MathQuill-basic -->
    <link rel="stylesheet" type="text/css" href="../build/mathquill.css" />
    <script type="text/javascript" src="../build/mathquill-basic.js"></script>
    <script type="text/javascript">
      MQBasic = MathQuill.noConflict().getInterface(MathQuill.getInterface.MAX);
      MQ = MathQuill.getInterface(MathQuill.getInterface.MAX);
    </script>

  </head>

  <body>
    <h1>Unit Tests</h1>
    <div id="mocha"></div>
    <div id="mock"></div>
    <div id="qunit"></div>

    <script type="text/javascript">
      teardown(function() { $('#mock').empty(); });
      var json = location.search.indexOf('json') >= 0;
      var listTests = location.search.indexOf('listTests') >= 0;
      var startTime = Date.now();
      var suiteMap = {};
      var runner = mocha.run();

      runner.on('suite', function(suite) {
        var title = xmlEscape(suite.fullTitle());
        suiteMap[title] = {
          assertions: []
        };
        if (listTests) {
          suiteMap[title].assertions.push({
            elapsedTime: 0,
            timestamp: 0,
            result: true,
            message: "okay"
          });
        }
      });

      runner.on('pass', function(test) {
        if (!listTests) {
          var title = getTestSuiteTitle(test);
          var elapsedTime = test.duration / 1000;
          var timestamp = Date.now();
          suiteMap[title].assertions.push({
            elapsedTime: elapsedTime,
            timestamp: timestamp,
            result: true,
            message: xmlEscape(test.title)
          });
        }
      });

      runner.on('fail', function(test, err) {
        if (!listTests) {
          var title = getTestSuiteTitle(test);
          var elapsedTime = test.duration / 1000;
          var timestamp = Date.now();
          suiteMap[title].assertions.push({
            elapsedTime: elapsedTime,
            timestamp: timestamp,
            result: false,
            message: xmlEscape(err.message),
            stacktrace: xmlEscape(err.stack),
            expected: true,
            actual: false
          });
        }
      });

      runner.on('end', function() {
        var moduleResults = [];
        for (var suiteTitle in suiteMap) {
          if (suiteMap.hasOwnProperty(suiteTitle)) {
            var suiteResults = suiteMap[suiteTitle];
            var duration = 0;
            suiteResults.assertions.forEach(function(assertion) {
              duration += assertion.elapsedTime;
            });
            moduleResults.push({
              name: suiteTitle,
              assertions: suiteResults.assertions,
              time: duration
            });
          }
        }
        var testResults = {
          modules: { "mathquill": moduleResults },
          passes: runner.stats.passes,
          failures: runner.stats.failures,
          skips: 0
        };
        if (json) {
          window.testResultsString = JSON.stringify(testResults, null, 2);
        } else {
          window.testResultsString = outputXML(testResults);
        }
      });

      function getTestSuiteTitle(test) {
        return xmlEscape(test.parent.fullTitle());
      }

      // must escape a few symbols in xml attributes:
      //http://stackoverflow.com/questions/866706/which-characters-are-invalid-unless-encoded-in-an-xml-attribute
      function xmlEscape(string){
        string = string || '';
        string = string.replace(/&/g, '&amp;');
        string = string.replace(/"/g, '&quot;');
        string = string.replace(/</g, '&lt;');
        return string;
      }

      function outputXML (results) {
        var xml = [];
        xml.push('<?xml version="1.0"?>');
        xml.push('<testsuites>');

        for (var moduleName in results.modules) {
          var module = results.modules[moduleName];
          for (var i = 0; i < module.length; i++) {
            var test = module[i];
            xml.push('<testsuite name="'+ moduleName + '.' + test.name + '" time="' + test.time + '">');

            for (var j=0; j<test.assertions.length; j++) {
              var assertion = test.assertions[j];
              var assertionMessage = assertion.message || 'no-assertion-message';
              var assertionTime = assertion.elapsedTime;

              xml.push('<testcase name="' + assertionMessage + '" time="' + assertionTime + '">');

              if (assertion.result === false) {
                xml.push('<failure message="'+ assertionMessage +'">');
                xml.push('Expected: ' + assertion.expected + "\n");
                xml.push('Actual: ' + assertion.actual + "\n");
                xml.push('Stacktrace: ' + assertion.stacktrace);
                xml.push('</failure>');
              } else if (assertion.result === undefined) {
                xml.push('<skipped />');
              }

              xml.push('</testcase>');
            }

            xml.push('</testsuite>');
          }
        }

        xml.push('</testsuites>');
        return xml.join('\n');
      }
    </script>
  </body>
</html><|MERGE_RESOLUTION|>--- conflicted
+++ resolved
@@ -24,11 +24,8 @@
 
     <!-- configure mocha and chai -->
     <script type="text/javascript">
-<<<<<<< HEAD
       var post_xunit_to = new URLSearchParams(location.search).get('post_xunit_to');
 
-=======
->>>>>>> 7612cc59
       mocha.setup({
         ui: 'tdd',
         reporter: 'html',
