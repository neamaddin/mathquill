<!DOCTYPE html>
<html>
<head>

<meta charset="UTF-8">
<meta name="viewport" content="width=624">

<title>MathQuill Demo</title>

<link rel="stylesheet" type="text/css" href="support/home.css">
<link rel="stylesheet" type="text/css" href="../build/mathquill.css">

<style type="text/css">
code span {
  font: 90% Verdana, sans-serif;
}
#codecogsimg {
  vertical-align: middle;
  border: none;
}
.mathquill-text-field {
  width: 100%;
}
#html-source {
  display: none;
  font-size: 90%;
  white-space: pre-wrap;
}
.mq-math-mode .mq-editable-field {
  min-width: 1cm;
}
</style>

</head>
<body>
<div id="body">

<a href="http://github.com/laughinghan/mathquill"><img style="position: absolute; top: 0; right: 0; border: 0;" src="https://s3.amazonaws.com/github/ribbons/forkme_right_white_ffffff.png" alt="Fork me on GitHub!"></a>

<h1><a href="http://mathquill.github.com">MathQuill</a> Demo <small>local test page</small></h1>

<p>Math textbox with initial LaTeX: <span id="editable-math" class="mathquill-math-field">\frac{d}{dx}\sqrt{x}=</span></p>

<p><small>Try typing <code>1/2\sqrt x</code> and using the arrow keys to move around. Shortcut: use the tab key instead of arrow keys to get &quot;out&quot; of a command, like <code>a_n<span>[tab]</span>x^n</code>. Many LaTeX-style symbols and commands preceded by a backslash are supported, such as <code>\forall</code> or <code>n\choose k</code>.</small></p>

<p>Latex source: <textarea id="latex-source" style="width:80%;vertical-align:top"></textarea></p>

<p><button id="codecogs">Render LaTeX as an image with Code Cogs</button> <a id="codecogslink"><img id="codecogsimg" alt="LaTeX rendered as an image"> <span>Link</span></a></p>

<p><a href="javascript:;" id="show-html-source">Show Semantically Meaningful HTML Source</a></p>
<pre id="html-source"></pre>

<p>You could actually just copy-and-paste this HTML into any element with <code>class="mq-math-mode"</code> on a page that includes the <code>mathquill.css</code> and it would render beautifully, like this: <span class="mq-math-mode" id="html-transplant-example"></span></p>

<p>If you simply want to display some non-interactive math, you can use MathQuill's StaticMath API: <span class="mathquill-static-math">e^{i\pi}+1=0</span>. If you select and copy static math, by default it will copy LaTeX source to the clipboard.</p>

<p>You can also make static math non-selectable: <span class="static-math-no-mouse-events">sin^2\theta + cos^2\theta = 1</span>.</p>

<p>Note that if you're only rendering static math, <a href="http://mathjax.org">MathJax</a> supports more of LaTeX and renders better.</p>

<p>In many applications, such as a chat client, you probably type mostly normal text with some math interspersed, so there is also a MathQuill textbox that let's you type math between $'s: <span class="mathquill-text-field">The Quadratic Equation is $x=\frac{-b\pm\sqrt{b^2-4ac}}{2a}$</span></p>

<p>LaTeX math can also have textboxes inside: <span class="mathquill-static-math">\int\MathQuillMathField{}dx</span> or even <span class="mathquill-static-math">\sqrt{\MathQuillMathField{x^2+y^2}}</span></p>

<p>This button runs the JavaScript code written on it to MathQuill-ify the following <code>&lt;span&gt;</code> element into an editable math textbox: <button onclick="$(this).text('MQ(this.nextSibling).revert()'); MQ.MathField(this.nextSibling); var orig = arguments.callee; this.onclick = function(){ $(this).text('MQ.MathField(this.nextSibling)'); MQ(this.nextSibling).revert(); this.onclick = orig; };">MQ.MathField(this.nextSibling)</button><span>\frac{d}{dx}\sqrt{x} = \frac{d}{dx}x^{\frac{1}{2}} = \frac{1}{2}x^{-\frac{1}{2}} = \frac{1}{2\sqrt{x}}</span></p>

</div>
<script type="text/javascript" src="support/jquery-1.5.2.js"></script>
<script type="text/javascript" src="../build/mathquill.js"></script>
<script type="text/javascript">
MQ = MathQuill.getInterface(MathQuill.getInterface.MAX);

//on document ready, mathquill-ify all `<tag class="mathquill-*">latex</tag>`
//elements according to their CSS class.
$(function() {
  $('.mathquill-static-math').each(function() { MQ.StaticMath(this); });
  $('.static-math-no-mouse-events').each(function() { MQ.StaticMath(this, { mouseEvents:false }); });
  $('.mathquill-math-field').each(function() { MQ.MathField(this); });
  $('.mathquill-text-field').each(function() { MQ.TextField(this); });
});

$('#show-html-source').toggle(function() {
  $(this).html('Hide Semantically Meaningful HTML Source').parent().next().show();
}, function() {
  $(this).html('Show Semantically Meaningful HTML Source').parent().next().hide();
});

var latexMath = $('#editable-math'), latexSource = $('#latex-source'), htmlSource = $('#html-source'), codecogsimg = $('#codecogsimg'), codecogslink = $('#codecogslink'), htmlTransplantExample = $('#html-transplant-example');

$('#codecogs').click(function() {
  var latex = latexSource.val();
  codecogslink.attr('href','http://latex.codecogs.com/gif.latex?'+latex);
  codecogsimg.attr('src','http://latex.codecogs.com/gif.latex?'+latex);
});

$(function() {
  var latexMath = MQ($('#editable-math')[0]);
<<<<<<< HEAD
  latexMath.config({
    handlers: {
      edit: function() {
        var latex = latexMath.latex();
        latexSource.val(latex);
//        location.hash = '#'+latex; //extremely performance-crippling in Chrome for some reason
        htmlSource.text(printTree(latexMath.html()));
        htmlTransplantExample.html(latexMath.html());
      }
    }
  });
=======
  $(latexMath.el()).bind('keydown keypress', function() {
    setTimeout(function() {
      var latex = latexMath.latex();

      latexSource.val(latex);
//      location.hash = '#'+latex; //extremely performance-crippling in Chrome for some reason
      htmlSource.text(printTree(latexMath.html()));
      htmlTransplantExample.html(latexMath.html());
    });
  }).keydown();
>>>>>>> 7612cc59
  latexMath.focus();

  latexSource.val(latexMath.latex());
  latexSource.bind('keydown keypress', function() {
    var oldtext = latexSource.val();
    setTimeout(function() {
      var newtext = latexSource.val();
      if(newtext !== oldtext) {
        latexMath.latex(newtext);
        htmlSource.text(printTree(latexMath.html()));
        htmlTransplantExample.html(latexMath.html());
      }
    });
  });

  htmlSource.text(printTree(latexMath.html()));
  htmlTransplantExample.html(latexMath.html());

  if(location.hash && location.hash.length > 1)
    latexMath.latex(decodeURIComponent(location.hash.slice(1))).focus();
});

$(".insert-trigger").click(function () {
  var latex = $(this).data('latex');
  $(this).parent().find('.mathquill-math-field').each(function () {
    var mathquill = MQ(this);
    mathquill.write(latex);
  });
});

//print the HTML source as an indented tree. TODO: syntax highlight
function printTree(html) {
  html = html.match(/<[a-z]+|<\/[a-z]+>|./ig);
  if (!html) return '';
  var indent = '\n', tree = [];
  for (var i = 0; i < html.length; i += 1) {
    var token = html[i];
    if (token.charAt(0) === '<') {
      if (token.charAt(1) === '/') { //dedent on close tag
        indent = indent.slice(0,-2);
        if (html[i+1] && html[i+1].slice(0,2) === '</') //but maintain indent for close tags that come after other close tags
          token += indent.slice(0,-2);
      }
      else { //indent on open tag
        tree.push(indent);
        indent += '  ';
      }

      token = token.toLowerCase();
    }

    tree.push(token);
  }
  return tree.join('').slice(1);
}
</script>
</body>
</html>
<|MERGE_RESOLUTION|>--- conflicted
+++ resolved
@@ -1,179 +1,166 @@
-<!DOCTYPE html>
-<html>
-<head>
-
-<meta charset="UTF-8">
-<meta name="viewport" content="width=624">
-
-<title>MathQuill Demo</title>
-
-<link rel="stylesheet" type="text/css" href="support/home.css">
-<link rel="stylesheet" type="text/css" href="../build/mathquill.css">
-
-<style type="text/css">
-code span {
-  font: 90% Verdana, sans-serif;
-}
-#codecogsimg {
-  vertical-align: middle;
-  border: none;
-}
-.mathquill-text-field {
-  width: 100%;
-}
-#html-source {
-  display: none;
-  font-size: 90%;
-  white-space: pre-wrap;
-}
-.mq-math-mode .mq-editable-field {
-  min-width: 1cm;
-}
-</style>
-
-</head>
-<body>
-<div id="body">
-
-<a href="http://github.com/laughinghan/mathquill"><img style="position: absolute; top: 0; right: 0; border: 0;" src="https://s3.amazonaws.com/github/ribbons/forkme_right_white_ffffff.png" alt="Fork me on GitHub!"></a>
-
-<h1><a href="http://mathquill.github.com">MathQuill</a> Demo <small>local test page</small></h1>
-
-<p>Math textbox with initial LaTeX: <span id="editable-math" class="mathquill-math-field">\frac{d}{dx}\sqrt{x}=</span></p>
-
-<p><small>Try typing <code>1/2\sqrt x</code> and using the arrow keys to move around. Shortcut: use the tab key instead of arrow keys to get &quot;out&quot; of a command, like <code>a_n<span>[tab]</span>x^n</code>. Many LaTeX-style symbols and commands preceded by a backslash are supported, such as <code>\forall</code> or <code>n\choose k</code>.</small></p>
-
-<p>Latex source: <textarea id="latex-source" style="width:80%;vertical-align:top"></textarea></p>
-
-<p><button id="codecogs">Render LaTeX as an image with Code Cogs</button> <a id="codecogslink"><img id="codecogsimg" alt="LaTeX rendered as an image"> <span>Link</span></a></p>
-
-<p><a href="javascript:;" id="show-html-source">Show Semantically Meaningful HTML Source</a></p>
-<pre id="html-source"></pre>
-
-<p>You could actually just copy-and-paste this HTML into any element with <code>class="mq-math-mode"</code> on a page that includes the <code>mathquill.css</code> and it would render beautifully, like this: <span class="mq-math-mode" id="html-transplant-example"></span></p>
-
-<p>If you simply want to display some non-interactive math, you can use MathQuill's StaticMath API: <span class="mathquill-static-math">e^{i\pi}+1=0</span>. If you select and copy static math, by default it will copy LaTeX source to the clipboard.</p>
-
-<p>You can also make static math non-selectable: <span class="static-math-no-mouse-events">sin^2\theta + cos^2\theta = 1</span>.</p>
-
-<p>Note that if you're only rendering static math, <a href="http://mathjax.org">MathJax</a> supports more of LaTeX and renders better.</p>
-
-<p>In many applications, such as a chat client, you probably type mostly normal text with some math interspersed, so there is also a MathQuill textbox that let's you type math between $'s: <span class="mathquill-text-field">The Quadratic Equation is $x=\frac{-b\pm\sqrt{b^2-4ac}}{2a}$</span></p>
-
-<p>LaTeX math can also have textboxes inside: <span class="mathquill-static-math">\int\MathQuillMathField{}dx</span> or even <span class="mathquill-static-math">\sqrt{\MathQuillMathField{x^2+y^2}}</span></p>
-
-<p>This button runs the JavaScript code written on it to MathQuill-ify the following <code>&lt;span&gt;</code> element into an editable math textbox: <button onclick="$(this).text('MQ(this.nextSibling).revert()'); MQ.MathField(this.nextSibling); var orig = arguments.callee; this.onclick = function(){ $(this).text('MQ.MathField(this.nextSibling)'); MQ(this.nextSibling).revert(); this.onclick = orig; };">MQ.MathField(this.nextSibling)</button><span>\frac{d}{dx}\sqrt{x} = \frac{d}{dx}x^{\frac{1}{2}} = \frac{1}{2}x^{-\frac{1}{2}} = \frac{1}{2\sqrt{x}}</span></p>
-
-</div>
-<script type="text/javascript" src="support/jquery-1.5.2.js"></script>
-<script type="text/javascript" src="../build/mathquill.js"></script>
-<script type="text/javascript">
-MQ = MathQuill.getInterface(MathQuill.getInterface.MAX);
-
-//on document ready, mathquill-ify all `<tag class="mathquill-*">latex</tag>`
-//elements according to their CSS class.
-$(function() {
-  $('.mathquill-static-math').each(function() { MQ.StaticMath(this); });
-  $('.static-math-no-mouse-events').each(function() { MQ.StaticMath(this, { mouseEvents:false }); });
-  $('.mathquill-math-field').each(function() { MQ.MathField(this); });
-  $('.mathquill-text-field').each(function() { MQ.TextField(this); });
-});
-
-$('#show-html-source').toggle(function() {
-  $(this).html('Hide Semantically Meaningful HTML Source').parent().next().show();
-}, function() {
-  $(this).html('Show Semantically Meaningful HTML Source').parent().next().hide();
-});
-
-var latexMath = $('#editable-math'), latexSource = $('#latex-source'), htmlSource = $('#html-source'), codecogsimg = $('#codecogsimg'), codecogslink = $('#codecogslink'), htmlTransplantExample = $('#html-transplant-example');
-
-$('#codecogs').click(function() {
-  var latex = latexSource.val();
-  codecogslink.attr('href','http://latex.codecogs.com/gif.latex?'+latex);
-  codecogsimg.attr('src','http://latex.codecogs.com/gif.latex?'+latex);
-});
-
-$(function() {
-  var latexMath = MQ($('#editable-math')[0]);
-<<<<<<< HEAD
-  latexMath.config({
-    handlers: {
-      edit: function() {
-        var latex = latexMath.latex();
-        latexSource.val(latex);
-//        location.hash = '#'+latex; //extremely performance-crippling in Chrome for some reason
-        htmlSource.text(printTree(latexMath.html()));
-        htmlTransplantExample.html(latexMath.html());
-      }
-    }
-  });
-=======
-  $(latexMath.el()).bind('keydown keypress', function() {
-    setTimeout(function() {
-      var latex = latexMath.latex();
-
-      latexSource.val(latex);
-//      location.hash = '#'+latex; //extremely performance-crippling in Chrome for some reason
-      htmlSource.text(printTree(latexMath.html()));
-      htmlTransplantExample.html(latexMath.html());
-    });
-  }).keydown();
->>>>>>> 7612cc59
-  latexMath.focus();
-
-  latexSource.val(latexMath.latex());
-  latexSource.bind('keydown keypress', function() {
-    var oldtext = latexSource.val();
-    setTimeout(function() {
-      var newtext = latexSource.val();
-      if(newtext !== oldtext) {
-        latexMath.latex(newtext);
-        htmlSource.text(printTree(latexMath.html()));
-        htmlTransplantExample.html(latexMath.html());
-      }
-    });
-  });
-
-  htmlSource.text(printTree(latexMath.html()));
-  htmlTransplantExample.html(latexMath.html());
-
-  if(location.hash && location.hash.length > 1)
-    latexMath.latex(decodeURIComponent(location.hash.slice(1))).focus();
-});
-
-$(".insert-trigger").click(function () {
-  var latex = $(this).data('latex');
-  $(this).parent().find('.mathquill-math-field').each(function () {
-    var mathquill = MQ(this);
-    mathquill.write(latex);
-  });
-});
-
-//print the HTML source as an indented tree. TODO: syntax highlight
-function printTree(html) {
-  html = html.match(/<[a-z]+|<\/[a-z]+>|./ig);
-  if (!html) return '';
-  var indent = '\n', tree = [];
-  for (var i = 0; i < html.length; i += 1) {
-    var token = html[i];
-    if (token.charAt(0) === '<') {
-      if (token.charAt(1) === '/') { //dedent on close tag
-        indent = indent.slice(0,-2);
-        if (html[i+1] && html[i+1].slice(0,2) === '</') //but maintain indent for close tags that come after other close tags
-          token += indent.slice(0,-2);
-      }
-      else { //indent on open tag
-        tree.push(indent);
-        indent += '  ';
-      }
-
-      token = token.toLowerCase();
-    }
-
-    tree.push(token);
-  }
-  return tree.join('').slice(1);
-}
-</script>
-</body>
-</html>
+<!DOCTYPE html>
+<html>
+<head>
+
+<meta charset="UTF-8">
+<meta name="viewport" content="width=624">
+
+<title>MathQuill Demo</title>
+
+<link rel="stylesheet" type="text/css" href="support/home.css">
+<link rel="stylesheet" type="text/css" href="../build/mathquill.css">
+
+<style type="text/css">
+code span {
+  font: 90% Verdana, sans-serif;
+}
+#codecogsimg {
+  vertical-align: middle;
+  border: none;
+}
+.mathquill-text-field {
+  width: 100%;
+}
+#html-source {
+  display: none;
+  font-size: 90%;
+  white-space: pre-wrap;
+}
+.mq-math-mode .mq-editable-field {
+  min-width: 1cm;
+}
+</style>
+
+</head>
+<body>
+<div id="body">
+
+<a href="http://github.com/laughinghan/mathquill"><img style="position: absolute; top: 0; right: 0; border: 0;" src="https://s3.amazonaws.com/github/ribbons/forkme_right_white_ffffff.png" alt="Fork me on GitHub!"></a>
+
+<h1><a href="http://mathquill.github.com">MathQuill</a> Demo <small>local test page</small></h1>
+
+<p>Math textbox with initial LaTeX: <span id="editable-math" class="mathquill-math-field">\frac{d}{dx}\sqrt{x}=</span></p>
+
+<p><small>Try typing <code>1/2\sqrt x</code> and using the arrow keys to move around. Shortcut: use the tab key instead of arrow keys to get &quot;out&quot; of a command, like <code>a_n<span>[tab]</span>x^n</code>. Many LaTeX-style symbols and commands preceded by a backslash are supported, such as <code>\forall</code> or <code>n\choose k</code>.</small></p>
+
+<p>Latex source: <textarea id="latex-source" style="width:80%;vertical-align:top"></textarea></p>
+
+<p><button id="codecogs">Render LaTeX as an image with Code Cogs</button> <a id="codecogslink"><img id="codecogsimg" alt="LaTeX rendered as an image"> <span>Link</span></a></p>
+
+<p><a href="javascript:;" id="show-html-source">Show Semantically Meaningful HTML Source</a></p>
+<pre id="html-source"></pre>
+
+<p>You could actually just copy-and-paste this HTML into any element with <code>class="mq-math-mode"</code> on a page that includes the <code>mathquill.css</code> and it would render beautifully, like this: <span class="mq-math-mode" id="html-transplant-example"></span></p>
+
+<p>If you simply want to display some non-interactive math, you can use MathQuill's StaticMath API: <span class="mathquill-static-math">e^{i\pi}+1=0</span>. If you select and copy static math, by default it will copy LaTeX source to the clipboard.</p>
+
+<p>You can also make static math non-selectable: <span class="static-math-no-mouse-events">sin^2\theta + cos^2\theta = 1</span>.</p>
+
+<p>Note that if you're only rendering static math, <a href="http://mathjax.org">MathJax</a> supports more of LaTeX and renders better.</p>
+
+<p>In many applications, such as a chat client, you probably type mostly normal text with some math interspersed, so there is also a MathQuill textbox that let's you type math between $'s: <span class="mathquill-text-field">The Quadratic Equation is $x=\frac{-b\pm\sqrt{b^2-4ac}}{2a}$</span></p>
+
+<p>LaTeX math can also have textboxes inside: <span class="mathquill-static-math">\int\MathQuillMathField{}dx</span> or even <span class="mathquill-static-math">\sqrt{\MathQuillMathField{x^2+y^2}}</span></p>
+
+<p>This button runs the JavaScript code written on it to MathQuill-ify the following <code>&lt;span&gt;</code> element into an editable math textbox: <button onclick="$(this).text('MQ(this.nextSibling).revert()'); MQ.MathField(this.nextSibling); var orig = arguments.callee; this.onclick = function(){ $(this).text('MQ.MathField(this.nextSibling)'); MQ(this.nextSibling).revert(); this.onclick = orig; };">MQ.MathField(this.nextSibling)</button><span>\frac{d}{dx}\sqrt{x} = \frac{d}{dx}x^{\frac{1}{2}} = \frac{1}{2}x^{-\frac{1}{2}} = \frac{1}{2\sqrt{x}}</span></p>
+
+</div>
+<script type="text/javascript" src="support/jquery-1.5.2.js"></script>
+<script type="text/javascript" src="../build/mathquill.js"></script>
+<script type="text/javascript">
+MQ = MathQuill.getInterface(MathQuill.getInterface.MAX);
+
+//on document ready, mathquill-ify all `<tag class="mathquill-*">latex</tag>`
+//elements according to their CSS class.
+$(function() {
+  $('.mathquill-static-math').each(function() { MQ.StaticMath(this); });
+  $('.static-math-no-mouse-events').each(function() { MQ.StaticMath(this, { mouseEvents:false }); });
+  $('.mathquill-math-field').each(function() { MQ.MathField(this); });
+  $('.mathquill-text-field').each(function() { MQ.TextField(this); });
+});
+
+$('#show-html-source').toggle(function() {
+  $(this).html('Hide Semantically Meaningful HTML Source').parent().next().show();
+}, function() {
+  $(this).html('Show Semantically Meaningful HTML Source').parent().next().hide();
+});
+
+var latexMath = $('#editable-math'), latexSource = $('#latex-source'), htmlSource = $('#html-source'), codecogsimg = $('#codecogsimg'), codecogslink = $('#codecogslink'), htmlTransplantExample = $('#html-transplant-example');
+
+$('#codecogs').click(function() {
+  var latex = latexSource.val();
+  codecogslink.attr('href','http://latex.codecogs.com/gif.latex?'+latex);
+  codecogsimg.attr('src','http://latex.codecogs.com/gif.latex?'+latex);
+});
+
+$(function() {
+  var latexMath = MQ($('#editable-math')[0]);
+  latexMath.config({
+    handlers: {
+      edit: function() {
+        var latex = latexMath.latex();
+        latexSource.val(latex);
+//        location.hash = '#'+latex; //extremely performance-crippling in Chrome for some reason
+        htmlSource.text(printTree(latexMath.html()));
+        htmlTransplantExample.html(latexMath.html());
+      }
+    }
+  });
+  latexMath.focus();
+
+  latexSource.val(latexMath.latex());
+  latexSource.bind('keydown keypress', function() {
+    var oldtext = latexSource.val();
+    setTimeout(function() {
+      var newtext = latexSource.val();
+      if(newtext !== oldtext) {
+        latexMath.latex(newtext);
+        htmlSource.text(printTree(latexMath.html()));
+        htmlTransplantExample.html(latexMath.html());
+      }
+    });
+  });
+
+  htmlSource.text(printTree(latexMath.html()));
+  htmlTransplantExample.html(latexMath.html());
+
+  if(location.hash && location.hash.length > 1)
+    latexMath.latex(decodeURIComponent(location.hash.slice(1))).focus();
+});
+
+$(".insert-trigger").click(function () {
+  var latex = $(this).data('latex');
+  $(this).parent().find('.mathquill-math-field').each(function () {
+    var mathquill = MQ(this);
+    mathquill.write(latex);
+  });
+});
+
+//print the HTML source as an indented tree. TODO: syntax highlight
+function printTree(html) {
+  html = html.match(/<[a-z]+|<\/[a-z]+>|./ig);
+  if (!html) return '';
+  var indent = '\n', tree = [];
+  for (var i = 0; i < html.length; i += 1) {
+    var token = html[i];
+    if (token.charAt(0) === '<') {
+      if (token.charAt(1) === '/') { //dedent on close tag
+        indent = indent.slice(0,-2);
+        if (html[i+1] && html[i+1].slice(0,2) === '</') //but maintain indent for close tags that come after other close tags
+          token += indent.slice(0,-2);
+      }
+      else { //indent on open tag
+        tree.push(indent);
+        indent += '  ';
+      }
+
+      token = token.toLowerCase();
+    }
+
+    tree.push(token);
+  }
+  return tree.join('').slice(1);
+}
+</script>
+</body>
+</html>