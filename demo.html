--- conflicted
+++ resolved
@@ -1,138 +1,117 @@
-<!DOCTYPE html>
-<html>
-  <head>
-    <title>MathQuill 0.2a Demo</title>
-    <link rel="stylesheet" type="text/css" href="mathquill.css">
-    <style type="text/css">
-      body{
-        width:6.5in;
-        margin:0 auto;
-        font-family:"Times New Roman",serif;
-      }
-      code,#html-source{
-        font-family:"Courier New",sans-serif;
-      }
-      a#codecogslink{
-        text-decoration: none;
-      }
-      a#codecogslink:link span,a#codecogslink:visited span{
-        text-decoration: underline;
-      }
-      img#codecogs{
-        vertical-align:middle;
-        border: none;
-      }
-      span.mathquill-textbox{
-        width:100%;
-      }
-      #html-source{
-        display:none;
-      }
-<<<<<<< HEAD
-      .mathquill-embedded-latex .mathquill-editable {
-=======
-      .mathquill-rendered-math .mathquill-editable {
->>>>>>> 93b5c41b
-        min-width: 1cm;
-      }
-    </style>
-  </head>
-  <body>
-    <h2><a href="http://laughinghan.github.com/mathquill">MathQuill 0.2&alpha;</a></h2>
-<<<<<<< HEAD
-    <p>by Jay and <a href="http://github.com/laughinghan">Han (laughinghan)</a></p>
-    <p>The HTML source <code>&lt;span class="mathquill-embedded-latex"&gt;e^{i\pi}+1=0&lt;/span&gt;</code> with LaTeX math embedded in it and wrapped in an element with CSS class "mathquill-embedded-latex" get's turned into the inline equation <span class="mathquill-embedded-latex">e^{i\pi}+1=0</span>.
-    <p>This button runs the JavaScript code written on it to MathQuill-ify the following <code>&lt;code&gt;</code> element into an editable math textbox: <button onclick="$(this).text('$(this).next().mathquill(\'revert\')').next().mathquill('editable').focus(); var orig = arguments.callee; this.onclick = function(){  $(this).text('$(this).next().mathquill(\'editable\').focus()').next().mathquill('revert'); this.onclick = orig;$};">$(this).next().mathquill('editable').focus()</button>
-       <code>\frac{d}{dx}\sqrt{x} = \frac{d}{dx}x^{\frac{1}{2}} = \frac{1}{2}x^{-\frac{1}{2}} = \frac{1}{2\sqrt{x}}</code></p>
-    <p>MathQuill editable math: <span id="editable-math" class="mathquill-editable">\frac{d}{dx}\sqrt{x}=\frac{1}{2\sqrt{x}}</span></p>
-    <p><small>(You can start by trying <code>x^2</code> or <code>3/4</code> and using the arrow keys to move around. <a href="javascript:void(0)" onclick="var more = arguments.callee; this.onclick = function(){ var less = arguments.callee; this.onclick = more; $(this).html('more &raquo;').prev().remove(); }; $(this).html('less &laquo;').before('<span>You can also try using the tab key instead of arrow keys, which gets you &quot;out&quot; of a command, and <code>a_n</code> for subscripts. Numerous LaTeX-style commands preceded by a backslash, such as <code>\\theta</code>[space or enter], are supported as well. Another example is <code>\\sqrt</code>[space or enter]<code>2</code>.</span> ');">more &raquo;</a>)</small></p>
-    <p>Latex source: <textarea id="latex-source" style="width:80%;vertical-align:top"></textarea></p>
-    <p><button onclick="LatexImages = true; $('#editable-math').triggerHandler('keydown'); $(this).remove()">Enable</button> Code Cogs: <a id="codecogslink"><img id="codecogs" alt="LaTeX rendered as an image"> <span>Link</span></a></p>
-    <p><a href="javascript:void(0)" onclick="$(this).html('Hide HTML Source (Note how semantically meaningful it is)').parent().next().show(); var show = arguments.callee; this.onclick=function(){ $(this).html('Show HTML Source (Note how semantically meaningful it is)').parent().next().hide(); this.onclick = show; };">Show HTML Source (Note how semantically meaningful it is)</a></p>
-    <pre id="html-source"></pre>
-    <p>In many applications, such as a chat client, you probably type mostly normal text with some math interspersed, so we also have a MathQuill Textbox that let's you type math between $'s: <span class="mathquill-textbox">lolwut $a^2 + b^2 = c^2$.  Also, awesomesauce: $\int_0^1 \sin x dx.</span></p>
-    <p>LaTeX math can also have textboxes inside: <span class="mathquill-embedded-latex">\int\editable{}dx</span> or even <span class="mathquill-embedded-latex">\sqrt{\editable{x^2+y^2}}</span></p>
-    <script type="text/javascript" src="http://ajax.googleapis.com/ajax/libs/jquery/1.5.1/jquery.js"></script>
-    <script type="text/javascript" src="build/mathquill.js"></script>
-=======
-    <p>by <a href="http://github.com/jayferd">Jay</a> and <a href="http://github.com/laughinghan">Han</a></p>
-    <p>The HTML source <code>&lt;span class="mathquill-embedded-latex"&gt;e^{i\pi}+1=0&lt;/span&gt;</code> with LaTeX math embedded in it and wrapped in an element with CSS class "mathquill-embedded-latex" get's turned into the inline equation <span class="mathquill-embedded-latex">e^{i\pi}+1=0</span>.
-    <p>MathQuill editable math: <span id="editable-math" class="mathquill-editable">y=</span></p>
-    <p><small>(You can start by trying <code>x^2</code> or <code>3/4</code> and using the arrow keys to move around. <a href="javascript:void(0)" onclick="var more = arguments.callee; this.onclick = function(){ var less = arguments.callee; this.onclick = more; $(this).html('more &raquo;').prev().remove(); }; $(this).html('&laquo; less').before('<span>You can also try using the tab key instead of arrow keys, which gets you &quot;out&quot; of a command, and <code>a_n</code> for subscripts. Numerous LaTeX-style commands preceded by a backslash, such as <code>\\theta</code>[space or enter], are supported as well. Another example is <code>\\sqrt</code>[space or enter]<code>2</code>.</span> ');">more &raquo;</a>)</small></p>
-    <p>Latex source: <textarea id="latex-source" style="width:80%;vertical-align:top"></textarea></p>
-    <p><button onclick="LatexImages = true; $('#editable-math').triggerHandler('keydown'); $(this).remove()">Enable</button> Code Cogs: <a id="codecogslink"><img id="codecogs" alt="LaTeX rendered as an image"> <span>Link</span></a></p>
-    <p><a href="javascript:;" onclick="$(this).html('Hide HTML Source (Note how semantically meaningful it is)').parent().next().show(); var show = arguments.callee; this.onclick=function(){ $(this).html('Show HTML Source (Note how semantically meaningful it is)').parent().next().hide(); this.onclick = show; };">Show HTML Source (Note how semantically meaningful it is)</a></p>
-    <pre id="html-source"></pre>
-    <p>In many applications, such as a chat client, you probably type mostly normal text with some math interspersed, so we also have a MathQuill Textbox that let's you type math between $'s: <span class="mathquill-textbox">The Quadratic Equation is $x=\frac{-b\pm\sqrt{b^2-4ac}}{2a}$</span></p>
-    <p>LaTeX math can also have textboxes inside: <span class="mathquill-embedded-latex">\int\editable{}dx</span> or even <span class="mathquill-embedded-latex">\sqrt{\editable{x^2+y^2}}</span></p>
-    <p>This button runs the JavaScript code written on it to MathQuill-ify the following <code>&lt;code&gt;</code> element into an editable math textbox: <button onclick="$(this).text('$(this).next().mathquill(\'revert\')').next().mathquill('editable').focus(); var orig = arguments.callee; this.onclick = function(){  $(this).text('$(this).next().mathquill(\'editable\').focus()').next().mathquill('revert'); this.onclick = orig;$};">$(this).next().mathquill('editable').focus()</button>
-       <code>\frac{d}{dx}\sqrt{x} = \frac{d}{dx}x^{\frac{1}{2}} = \frac{1}{2}x^{-\frac{1}{2}} = \frac{1}{2\sqrt{x}}</code></p>
-
-    <script type="text/javascript" src="http://ajax.googleapis.com/ajax/libs/jquery/1.6.1/jquery.min.js"></script>
-    <script type="text/javascript" src="mathquill.min.js"></script>
->>>>>>> 93b5c41b
-    <script type="text/javascript">
-      var LatexImages = false;
-      $(function(){
-        function printTree(html)
-        {
-          html = html.match(/<[a-z]+|<\/[a-z]+>|./ig);
-          if(!html) return '';
-          var indent = '\n', tree = '';
-          while(html.length)
-          {
-            var token = html.shift();
-            if(token.charAt(0) === '<')
-            {
-              if(token.charAt(1) === '/')
-              {
-                indent = indent.slice(0,-2);
-                if(html[0] && html[0].slice(0,2) === '</')
-                  token += indent.slice(0,-2);
-              }
-              else
-              {
-                tree += indent;
-                indent += '  ';
-               }
-              token = token.toLowerCase();
-            }
-
-            tree += token;
-          }
-          return tree.slice(1);
-        }
-        var editingSource = false, latexSource = $('#latex-source'), htmlSource = $('#html-source'), codecogs = $('#codecogs'), latexMath = $('#editable-math').bind('keydown keypress', function()
-        {
-          setTimeout(function() {
-            htmlSource.text(printTree(latexMath.mathquill('html')));
-            var latex = latexMath.mathquill('latex');
-            if(!editingSource)
-              latexSource.val(latex);
-            if(!LatexImages)
-              return;
-            latex = encodeURIComponent(latexSource.val());
-//            location.hash = '#'+latex; //extremely performance-crippling in Chrome for some reason
-            codecogs.attr('src','http://latex.codecogs.com/gif.latex?'+latex).parent().attr('href','http://latex.codecogs.com/gif.latex?'+latex);
-          });
-        }).keydown().focus();
-        if(location.hash && location.hash.length > 1)
-          latexMath.mathquill('latex', decodeURIComponent(location.hash.slice(1))).focus();
-        var textarea = latexSource.focus(function(){
-          editingSource = true;
-        }).blur(function(){
-          editingSource = false;
-        }).bind('keydown keypress', function()
-        {
-          var oldtext = textarea.val();
-          setTimeout(function()
-          {
-            var newtext = textarea.val();
-            if(newtext !== oldtext)
-              latexMath.mathquill('latex', newtext);
-          });
-        });
-      });
-    </script>
-  </body>
-</html>
+<!DOCTYPE html>
+<html>
+  <head>
+    <title>MathQuill 0.2a Demo</title>
+    <link rel="stylesheet" type="text/css" href="mathquill.css">
+    <style type="text/css">
+      body{
+        width:6.5in;
+        margin:0 auto;
+        font-family:"Times New Roman",serif;
+      }
+      code,#html-source{
+        font-family:"Courier New",sans-serif;
+      }
+      a#codecogslink{
+        text-decoration: none;
+      }
+      a#codecogslink:link span,a#codecogslink:visited span{
+        text-decoration: underline;
+      }
+      img#codecogs{
+        vertical-align:middle;
+        border: none;
+      }
+      span.mathquill-textbox{
+        width:100%;
+      }
+      #html-source{
+        display:none;
+      }
+      .mathquill-rendered-math .mathquill-editable {
+        min-width: 1cm;
+      }
+    </style>
+  </head>
+  <body>
+    <h2><a href="http://laughinghan.github.com/mathquill">MathQuill 0.2&alpha;</a></h2>
+    <p>by <a href="http://github.com/jayferd">Jay</a> and <a href="http://github.com/laughinghan">Han</a></p>
+    <p>The HTML source <code>&lt;span class="mathquill-embedded-latex"&gt;e^{i\pi}+1=0&lt;/span&gt;</code> with LaTeX math embedded in it and wrapped in an element with CSS class "mathquill-embedded-latex" get's turned into the inline equation <span class="mathquill-embedded-latex">e^{i\pi}+1=0</span>.
+    <p>MathQuill editable math: <span id="editable-math" class="mathquill-editable">\frac{d}{dx}\sqrt{x}=\frac{1}{2\sqrt{x}}</span></p>
+    <p><small>(You can start by trying <code>x^2</code> or <code>3/4</code> and using the arrow keys to move around. <a href="javascript:void(0)" onclick="var more = arguments.callee; this.onclick = function(){ var less = arguments.callee; this.onclick = more; $(this).html('more &raquo;').prev().remove(); }; $(this).html('&laquo; less').before('<span>You can also try using the tab key instead of arrow keys, which gets you &quot;out&quot; of a command, and <code>a_n</code> for subscripts. Numerous LaTeX-style commands preceded by a backslash, such as <code>\\theta</code>[space or enter], are supported as well. Another example is <code>\\sqrt</code>[space or enter]<code>2</code>.</span> ');">more &raquo;</a>)</small></p>
+    <p>Latex source: <textarea id="latex-source" style="width:80%;vertical-align:top"></textarea></p>
+    <p><button onclick="LatexImages = true; $('#editable-math').triggerHandler('keydown'); $(this).remove()">Enable</button> Code Cogs: <a id="codecogslink"><img id="codecogs" alt="LaTeX rendered as an image"> <span>Link</span></a></p>
+    <p><a href="javascript:;" onclick="$(this).html('Hide HTML Source (Note how semantically meaningful it is)').parent().next().show(); var show = arguments.callee; this.onclick=function(){ $(this).html('Show HTML Source (Note how semantically meaningful it is)').parent().next().hide(); this.onclick = show; };">Show HTML Source (Note how semantically meaningful it is)</a></p>
+    <pre id="html-source"></pre>
+    <p>In many applications, such as a chat client, you probably type mostly normal text with some math interspersed, so we also have a MathQuill Textbox that let's you type math between $'s: <span class="mathquill-textbox">lolwut $a^2 + b^2 = c^2$.  Also, awesomesauce: $\int_0^1 \sin x dx.</span></p>
+    <p>LaTeX math can also have textboxes inside: <span class="mathquill-embedded-latex">\int\editable{}dx</span> or even <span class="mathquill-embedded-latex">\sqrt{\editable{x^2+y^2}}</span></p>
+    <p>This button runs the JavaScript code written on it to MathQuill-ify the following <code>&lt;code&gt;</code> element into an editable math textbox: <button onclick="$(this).text('$(this).next().mathquill(\'revert\')').next().mathquill('editable').focus(); var orig = arguments.callee; this.onclick = function(){  $(this).text('$(this).next().mathquill(\'editable\').focus()').next().mathquill('revert'); this.onclick = orig;$};">$(this).next().mathquill('editable').focus()</button>
+       <code>\frac{d}{dx}\sqrt{x} = \frac{d}{dx}x^{\frac{1}{2}} = \frac{1}{2}x^{-\frac{1}{2}} = \frac{1}{2\sqrt{x}}</code></p>
+
+    <script type="text/javascript" src="http://ajax.googleapis.com/ajax/libs/jquery/1.6.1/jquery.js"></script>
+    <script type="text/javascript" src="build/mathquill.js"></script>
+    <script type="text/javascript">
+      var LatexImages = false;
+      $(function(){
+        function printTree(html)
+        {
+          html = html.match(/<[a-z]+|<\/[a-z]+>|./ig);
+          if(!html) return '';
+          var indent = '\n', tree = '';
+          while(html.length)
+          {
+            var token = html.shift();
+            if(token.charAt(0) === '<')
+            {
+              if(token.charAt(1) === '/')
+              {
+                indent = indent.slice(0,-2);
+                if(html[0] && html[0].slice(0,2) === '</')
+                  token += indent.slice(0,-2);
+              }
+              else
+              {
+                tree += indent;
+                indent += '  ';
+               }
+              token = token.toLowerCase();
+            }
+
+            tree += token;
+          }
+          return tree.slice(1);
+        }
+        var editingSource = false, latexSource = $('#latex-source'), htmlSource = $('#html-source'), codecogs = $('#codecogs'), latexMath = $('#editable-math').bind('keydown keypress', function()
+        {
+          setTimeout(function() {
+            htmlSource.text(printTree(latexMath.mathquill('html')));
+            var latex = latexMath.mathquill('latex');
+            if(!editingSource)
+              latexSource.val(latex);
+            if(!LatexImages)
+              return;
+            latex = encodeURIComponent(latexSource.val());
+//            location.hash = '#'+latex; //extremely performance-crippling in Chrome for some reason
+            codecogs.attr('src','http://latex.codecogs.com/gif.latex?'+latex).parent().attr('href','http://latex.codecogs.com/gif.latex?'+latex);
+          });
+        }).keydown().focus();
+        if(location.hash && location.hash.length > 1)
+          latexMath.mathquill('latex', decodeURIComponent(location.hash.slice(1))).focus();
+        var textarea = latexSource.focus(function(){
+          editingSource = true;
+        }).blur(function(){
+          editingSource = false;
+        }).bind('keydown keypress', function()
+        {
+          var oldtext = textarea.val();
+          setTimeout(function()
+          {
+            var newtext = textarea.val();
+            if(newtext !== oldtext)
+              latexMath.mathquill('latex', newtext);
+          });
+        });
+      });
+    </script>
+  </body>
+</html>