# [MathQuill](http://mathquill.github.com)

by [Han][], [Jeanine][], and [Mary][]

[Han]: http://github.com/laughinghan
[Jeanine]: http://github.com/jneen
[Mary]: http://github.com/stufflebear

Good news! We've resumed active development and we're committed to getting
things running smoothly. Find a dusty corner? Let us know in [Slack][]!
(Prefer IRC? We're #mathquill on Freenode.)

<<<<<<< HEAD
[Slack]: http://slackin.mathquill.com
=======
## Usage

(Note: Requires [jQuery 1.4.3+](http://jquery.com).
[Google CDN-hosted copy](http://code.google.com/apis/libraries/devguide.html#jquery) recommended.)

To use MathQuill on your website, grab the latest tarball from the [downloads page][], and serve

[downloads page]: http://mathquill.com/downloads.html

* [the stylesheet](http://mathquill.github.com/mathquill/mathquill.css)
* [the fonts](http://mathquill.github.com/fonts.html) in the
`font/` directory relative to `mathquill.css` (or change your copy of
`mathquill.css` to include from the right directory)
* [the script](http://mathquill.github.com/mathquill/mathquill.min.js) ([unminified](http://mathquill.github.com/mathquill/mathquill.js))

then on your webpages include the stylesheet

    <link rel="stylesheet" type="text/css" href="/path/to/mathquill.css">`

and after [jQuery](http://jquery.com), the script

    <script src="/path/to/mathquill.min.js"></script>

Then wherever you'd like to embed LaTeX math to be rendered in HTML:

    <span class="mathquill-embedded-latex">\frac{d}{dx}\sqrt{x}</span>

or have an editable math textbox:

    <span class="mathquill-editable">f(x)=?</span>

Note that for dynamically created elements that weren't in the HTML DOM on
document ready, you will need to call our jQuery plugin after inserting into
the visible HTML DOM:

`$('<span>x^2</span>').appendTo('body').mathquill()` or `.mathquill('editable')`
>>>>>>> 2e804405

## Usage

Just load MathQuill and call our constructors on some HTML element DOM objects,
for example:

```html
<link rel="stylesheet" href="/path/to/mathquill.css"/>
<script src="//ajax.googleapis.com/ajax/libs/jquery/1.11.0/jquery.min.js"></script>
<script src="/path/to/mathquill.js"></script>

<p>
  Solve <span id="problem">ax^2 + bx + c = 0</span>:
  <span id="answer">x=</span>
</p>

<script>
  var MQ = MathQuill.getInterface(2);
  MQ.StaticMath($('#problem')[0]);
  var answer = MQ.MathField($('#answer')[0], {
    handlers: {
      edit: function() {
        checkAnswer(answer.latex());
      }
    }
  });
</script>
```

To load MathQuill,
- [jQuery 1.4.3+](http://jquery.com) has to be loaded before `mathquill.js`
  ([Google CDN-hosted copy][] recommended)
- the fonts should be served from the `font/` directory relative to
  `mathquill.css` (unless you'd rather change where your copy of `mathquill.css`
  includes them from), which is already the case if you just:
- unpack and serve [the latest tarball][].

[Google CDN-hosted copy]: http://code.google.com/apis/libraries/devguide.html#jquery
[the latest tarball]: http://mathquill.com/downloads.html

To use the MathQuill API, first get the latest version of the interface:

```js
var MQ = MathQuill.getInterface(2);
```

Now you can call `MQ.StaticMath()` or `MQ.MathField()`, which MathQuill-ify
an HTML element and return an API object. If the element had already been
MathQuill-ified into the same kind, return that kind of API object (if
different kind or not an HTML element, `null`). Note that it always returns
either an instance of itself, or `null`.

```js
var staticMath = MQ.StaticMath(staticMathSpan);
mathField instanceof MQ.StaticMath // => true
mathField instanceof MQ // => true
mathField instanceof MathQuill // => true

var mathField = MQ.MathField(mathFieldSpan);
mathField instanceof MQ.MathField // => true
mathField instanceof MQ.EditableField // => true
mathField instanceof MQ // => true
mathField instanceof MathQuill // => true
```

`MQ` itself is a function that takes an HTML element and, if it's the root
HTML element of a static math or math field, returns an API object for it
(if not, `null`):

```js
MQ(mathFieldSpan) instanceof MQ.MathField // => true
MQ(otherSpan) // => null
```

API objects for the same MathQuill instance have the same `.id`, which will
always be a unique truthy primitive value that can be used as an object key
(like an ad hoc [`Map`][] or [`Set`][]):

```js
MQ(mathFieldSpan).id === mathField.id // => true

var setOfMathFields = {};
setOfMathFields[mathField.id] = mathField;
MQ(mathFieldSpan).id in setOfMathFields // => true
staticMath.id in setOfMathFields // => false
```

[`Map`]: https://developer.mozilla.org/en-US/docs/Web/JavaScript/Reference/Global_Objects/Map
[`Set`]: https://developer.mozilla.org/en-US/docs/Web/JavaScript/Reference/Global_Objects/Set

Similarly, API objects for the same MathQuill instance share a `.data` object
(which can be used like an ad hoc [`WeakMap`][] or [`WeakSet`][]):

```js
MQ(mathFieldSpan).data === mathField.data // => true
mathField.data.foo = 'bar';
MQ(mathFieldSpan).data.foo // => 'bar'
```

[`WeakMap`]: https://developer.mozilla.org/en-US/docs/Web/JavaScript/Reference/Global_Objects/WeakMap
[`WeakSet`]: https://developer.mozilla.org/en-US/docs/Web/JavaScript/Reference/Global_Objects/WeakSet

Any element that has been MathQuill-ified can be reverted:

```html
<span id="revert-me" class="mathquill-static-math">
  some <code>HTML</code>
</span>
```
```js
MQ($('#revert-me')[0]).revert().html(); // => 'some <code>HTML</code>'
```

MathQuill uses computed dimensions, so if they change (because an element was
mathquill-ified before it was in the visible HTML DOM, or the font size
changed), then you'll need to tell MathQuill to recompute:

```js
var mathFieldSpan = $('<span>\\sqrt{2}</span>');
var mathField = MQ.MathField(mathFieldSpan[0]);
mathFieldSpan.appendTo(document.body);
mathField.reflow();
```

MathQuill API objects further expose the following public methods:

* `.el()` returns the root HTML element
* `.html()` returns the contents as static HTML
* `.latex()` returns the contents as LaTeX
* `.latex('a_n x^n')` will render the argument as LaTeX

Additionally, descendants of `MQ.EditableField` (currently only `MQ.MathField`)
expose:

* `.write(' - 1')` will write some LaTeX at the current cursor position
* `.cmd('\\sqrt')` will enter a LaTeX command at the current cursor position or
  with the current selection
* `.select()` selects the contents (just like [on `textarea`s][] and [on
  `input`s][])
* `.clearSelection()` clears the current selection
* `.moveTo{Left,Right,Dir}End()` move the cursor to the left/right end of the
  editable field, respectively. (The first two are implemented in terms of
  `.moveToDirEnd(dir)` where `dir` is one of `MQ.L` or `MQ.R`, constants that
  obey the contract that `MQ.L === -MQ.R` and vice versa.)
* `.keystroke(keys)` simulates keystrokes given a string like `"Ctrl-Home Del"`,
  a whitespace-delimited list of [key values][] with optional prefixes
* `.typedText(text)` simulates typing text, one character at a time

[on `textarea`s]: http://www.w3.org/TR/DOM-Level-2-HTML/html.html#ID-48880622
[on `input`s]: http://www.w3.org/TR/DOM-Level-2-HTML/html.html#ID-34677168
[key values]: http://www.w3.org/TR/2012/WD-DOM-Level-3-Events-20120614/#fixed-virtual-key-codes

MathQuill overwrites the global `MathQuill` variable when loaded. You can undo
that with `.noConflict()` (similar to [`jQuery.noConflict()`]
(http://api.jquery.com/jQuery.noConflict)):

```html
<script src="/path/to/first-mathquill.js"></script>
<script src="/path/to/second-mathquill.js"></script>
<script>
var secondMQ = MathQuill.noConflict().getInterface(2);
secondMQ.MathField(...);

var firstMQ = MathQuill.getInterface(2);
firstMQ.MathField(...);
</script>
```

(Warning: This lets different copies of MathQuill each power their own
 math fields, but using different copies on the same DOM element won't
 work. Anyway, .noConflict() is primarily to help you reduce globals.)

#### Configuration Options

`MQ.MathField()` can also take an options object:

```js
var el = $('<span>x^2</span>').appendTo('body');
var mathField = MQ.MathField(el[0], {
  spaceBehavesLikeTab: true,
  leftRightIntoCmdGoes: 'up',
  restrictMismatchedBrackets: true,
  sumStartsWithNEquals: true,
  supSubsRequireOperand: true,
  charsThatBreakOutOfSupSub: '+-=<>',
  autoSubscriptNumerals: true,
  autoCommands: 'pi theta sqrt sum',
  autoOperatorNames: 'sin cos etc',
  substituteTextarea: function() {
    return document.createElement('textarea');
  },
  handlers: {
    edit: function(mathField) { ... },
    upOutOf: function(mathField) { ... },
    moveOutOf: function(dir, mathField) { if (dir === MQ.L) ... else ... }
  }
});
```

To change `mathField`'s options, the `.config({ ... })` method takes an options
object in the same format.

Global defaults for a page may be set with `MQ.config({ ... })`.

If `spaceBehavesLikeTab` is true the keystrokes {Shift-,}Spacebar will behave
like {Shift-,}Tab escaping from the current block (as opposed to the default
behavior of inserting a Space character).

By default, the Left and Right keys move the cursor through all possible cursor
positions in a particular order: right into a fraction puts the cursor at the
left end of the numerator, right out of the numerator puts the cursor at the
left end of the denominator, right out of the denominator puts the cursor to the
right of the fraction; symmetrically, left into a fraction puts the cursor at
the right end of the denominator, etc. Note that right out of the numerator to
the left end of the denominator is actually leftwards (and downwards, it's
basically wrapped). If instead you want right to always go right, and left to
always go left, you can set `leftRightIntoCmdGoes` to `'up'` or `'down'` so that
left and right go up or down (respectively) into commands, e.g. `'up'` means
that left into a fraction goes up into the numerator, skipping the denominator;
symmetrically, right out of the numerator skips the denominator and puts the
cursor to the right of the fraction, which unlike the default behavior is
actually rightwards (the drawback is the denominator is always skipped, you
can't get to it with just Left and Right, you have to press Down); which is
the same behavior as the Desmos calculator. `'down'` instead means it is the
numerator that is always skipped, which is the same behavior as the Mac OS X
built-in app Grapher.

If `restrictMismatchedBrackets` is true then you can type [a,b) and [a,b), but
if you try typing `[x}` or `\langle x|`, you'll get `[{x}]` or
`\langle|x|\rangle` instead. This lets you type `(|x|+1)` normally; otherwise,
you'd get `\left( \right| x \left| + 1 \right)`.

If `sumStartsWithNEquals` is true then when you type `\sum`, `\prod`, or
`\coprod`, the lower limit starts out with `n=`, e.g. you get the LaTeX
`\sum_{n=}^{ }`, rather than empty by default.

`supSubsRequireOperand` disables typing of superscripts and subscripts when
there's nothing to the left of the cursor to be exponentiated or subscripted.
Averts the especially confusing typo `x^^2`, which looks much like `x^2`.

`charsThatBreakOutOfSupSub` sets the chars that when typed, "break out" of
superscripts and subscripts: for example, typing `x^2n+y` normally results in
the LaTeX `x^{2n+y}`, you have to hit Down or Tab (or Space if
`spaceBehavesLikeTab` is true) to move the cursor out of the exponent and get
the LaTeX `x^{2n}+y`; this option makes `+` "break out" of the exponent and
type what you expect. Problem is, now you can't just type `x^n+m` to get the
LaTeX `x^{n+m}`, you have to type `x^(n+m` and delete the paren or something.
(Doesn't apply to the first character in a superscript or subscript, so typing
`x^-6` still results in `x^{-6}`.)

`autoCommands`, a space-delimited list of LaTeX control words (no backslash,
letters only, min length 2), defines the (default empty) set of "auto-commands",
commands automatically rendered by just typing the letters without typing a
backslash first.

`autoOperatorNames`, a list of the same form (space-delimited letters-only each
length>=2), and overrides the set of operator names that automatically become
non-italicized when typing the letters without typing a backslash first, like
`sin`, `log`, etc. (Defaults to [the LaTeX built-in operator names][Wikia], but
with additional trig operators like `sech`, `arcsec`, `arsinh`, etc.)

[Wikia]: http://latex.wikia.com/wiki/List_of_LaTeX_symbols#Named_operators:_sin.2C_cos.2C_etc.

`substituteTextarea`, a function that creates a focusable DOM element, called
when setting up a math field. It defaults to `<textarea autocorrect=off .../>`,
but for example, Desmos substitutes `<span tabindex=0></span>` on iOS to
suppress the built-in virtual keyboard in favor of a custom math keypad that
calls the MathQuill API. Unfortunately there's no universal [check for a virtual
keyboard][StackOverflow], you can't even [detect a touchscreen][stucox] (notably
[Modernizr gave up][Modernizr]) and even if you could, Windows 8 and ChromeOS
devices have both physical keyboards and touchscreens and you can connect
physical keyboards to iOS and Android devices with Bluetooth, so touchscreen !=
virtual keyboard. Desmos currently sniffs the user agent for iOS, so Bluetooth
keyboards just don't work in Desmos on iOS, the tradeoffs are up to you.

[StackOverflow]: http://stackoverflow.com/q/2593139/362030
[stucox]: http://www.stucox.com/blog/you-cant-detect-a-touchscreen/
[Modernizr]: https://github.com/Modernizr/Modernizr/issues/548

Supported handlers:
- `moveOutOf`, `deleteOutOf`, and `selectOutOf` are called with `dir` and the
  math field API object as arguments
- `upOutOf`, `downOutOf`, `enter`, and `edit` are called with just the API
  object as the argument

The `*OutOf` handlers are called when Left/Right/Up/Down/Backspace/Del/
Shift-Left/Shift-Right is pressed but the cursor is at the left/right/top/bottom
edge and so nothing happens within the math field. For example, when the cursor
is at the left edge, pressing the Left key causes the `moveOutOf` handler (if
provided) to be called with `MQ.L` and the math field API object as arguments,
and Backspace causes `deleteOutOf` (if provided) to be called with `MQ.L` and
the API object as arguments, etc.

The `enter` handler is called whenever Enter is pressed.

The `edit` handler is called when the contents of the field might have been
changed by stuff being typed, or deleted, or written with the API, etc.
(Deprecated aliases: `edited`, `reflow`.)

Handlers are always called directly on the `handlers` object passed in,
preserving the `this` value, so you can do stuff like:
```js
var MathList = P(function(_) {
  _.init = function() {
    this.maths = [];
    this.el = ...
  };
  _.add = function() {
    var math = MQ.MathField($('<span/>')[0], { handlers: this });
    $(math.el()).appendTo(this.el);
    math.data.i = this.maths.length;
    this.maths.push(math);
  };
  _.moveOutOf = function(dir, math) {
    var adjacentI = (dir === MQ.L ? math.data.i - 1 : math.data.i + 1);
    var adjacentMath = this.maths[adjacentI];
    if (adjacentMath) adjacentMath.focus().moveToDirEnd(-dir);
  };
  ...
});
```
Of course you can always ignore the last argument, like when the handlers close
over the math field:
```js
var latex = '';
var mathField = MQ.MathField($('#mathfield')[0], {
  handlers: {
    edit: function() { latex = mathField.latex(); },
    enter: function() { submitLatex(latex); }
  }
});
```

**A Note On Changing Colors:**

To change the foreground color, don't just set the `color`, also set
the `border-color`, because the cursor, fraction bar, and square root
overline are all borders, not text. (Example below.)

Due to technical limitations of IE8, if you support it, and want to give
a MathQuill editable a background color other than white, and support
square roots, parentheses, square brackets, or curly braces, you will
need to, in addition to of course setting the background color on the
editable itself, set it on elements with class `mq-matrixed`, and then set
a Chroma filter on elements with class `mq-matrixed-container`.

For example, to style as white-on-black instead of black-on-white:

    #my-math-input {
      color: white;
      border-color: white;
      background: black;
    }
    #my-math-input .mq-matrixed {
      background: black;
    }
    #my-math-input .mq-matrixed-container {
      filter: progid:DXImageTransform.Microsoft.Chroma(color='black');
    }

(This is because almost all math rendered by MathQuill has a transparent
background, so for them it's sufficient to set the background color on
the editable itself. The exception is, IE8 doesn't support CSS
transforms, so MathQuill uses a matrix filter to stretch parens etc,
which [anti-aliases wrongly without an opaque background][Transforms],
so MathQuill defaults to white.)

[Transforms]: http://github.com/mathquill/mathquill/wiki/Transforms

## Building and Testing

To hack on MathQuill, you're gonna want to build and test the source files
you edit. In addition to `make`, MathQuill uses some build tools written on
[Node](http://nodejs.org/#download), so you will need to install that before
running `make`. (Once it's installed, `make` automatically does `npm install`,
installing the necessary build tools.)

- `make` builds `build/mathquill.{css,js,min.js}`
- `make dev` won't try to minify MathQuill (which can be annoyingly slow)
- `make test` builds `mathquill.test.js` (used by `test/unit.html`) and also
  doesn't minify
- `make basic` builds `mathquill-basic.{js,min.js,css}` and
  `font/Symbola-basic.{eot,ttf}`; serve and load them instead for a stripped-
  down version of MathQuill for basic mathematics, without advanced LaTeX
  commands. Specifically, it doesn't let you type LaTeX backslash commands
  with `\` or text blocks with `$`, and also won't render any LaTeX commands
  that can't by typed without `\`. The resulting JS is only somewhat smaller,
  but the font is like 100x smaller. (TODO: reduce full MathQuill's font size.)

## Understanding The Source Code

<<<<<<< HEAD
All the CSS is in `src/css`. Most of it's pretty straightforward, the choice of
font isn't settled, and fractions are somewhat arcane, see the Wiki pages
["Fonts"](http://github.com/mathquill/mathquill/wiki/Fonts) and
=======
All the CSS is in `mathquill.css`. Most of it's pretty straightforward, the
choice of font isn't settled, and fractions are somewhat arcane, see the Wiki
pages ["Fonts"](https://github.com/mathquill/mathquill/wiki/Fonts) and
>>>>>>> 2e804405
["Fractions"](http://github.com/mathquill/mathquill/wiki/Fractions).

All the JavaScript that you actually want to read is in `src/`, `build/` is
created by `make` to contain the same JS cat'ed and minified.

There's a lot of JavaScript but the big picture isn't too complicated, there's 2
thin layers sandwiching 2 broad but modularized layers:

- At the highest level, the public API is a thin wrapper around calls to:
- "services" on the "controller", which sets event listeners that call:
- methods on "commands" in the "edit tree", which call:
- tree- and cursor-manipulation methods, at the lowest level, to move the
  cursor or edit the tree or whatever.

More specifically:

(In comments and internal documentation, `::` means `.prototype.`.)

- At the lowest level, the **edit tree** of JS objects represents math and text
  analogously to how [the HTML DOM][] represents a web page.
    + (Old docs variously called this the "math tree", the "fake DOM", or some
      combination thereof, like the "math DOM".)
    + `tree.js` defines base classes of objects relating to the tree.
    + `cursor.js` defines objects representing the cursor and a selection of
      math or text, with associated HTML elements.
- Interlude: a **feature** is a unit of publicly exposed functionality, either
  by the API or interacted with by typists. Following are the 2 disjoint
  categories of features.
- A **command** is a thing you can type and edit like a fraction, square root,
  or "for all" symbol, &forall;. They are implemented as a class of node objects
  in the edit tree, like `Fraction`, `SquareRoot`, or `VanillaSymbol`.
    + Each command has an associated **control sequence** (as termed by Knuth;
      in the LaTeX community, commonly called a "macro" or "command"), a token
      in TeX and LaTeX syntax consisting of a backslash then any single
      character or string of letters, like `\frac` or <code>\ </code>. Unlike
      loose usage in the LaTeX community, where `\ne` and `\neq` (which print
      the same symbol, &ne;) might or might not be considered the same command,
      in the context of MathQuill they are considered different "control
      sequences" for the same "command".
- A **service** is a feature that applies to all or many commands, like typing,
  moving the cursor around, LaTeX exporting, LaTeX parsing. Note that each of
  these varies by command (the cursor goes in a different place when moving into
  a fraction vs into a square root, they export different LaTeX, etc), cue
  polymorphism: services define methods on the controller that call methods on
  nodes in the edit tree with certain contracts, such as a controller method
  called on initialization to set listeners for keyboard events, that when the
  Left key is pressed, calls `.moveTowards` on the node just left of the cursor,
  dispatching on what kind of command the node is (`Fraction::moveTowards` and
  `SquareRoot::moveTowards` can insert the cursor in different places).
    + `controller.js` defines the base class for the **controller**, which each
      math field or static math instance has one of, and to which each service
      adds methods.
- `publicapi.js` defines the global `MathQuill.getInterface()` function, the
  `MQ.MathField()` etc. constructors, and the API objects returned by
  them. The constructors, and the API methods on the objects they return, call
  appropriate controller methods to initialize and manipulate math field and
  static math instances.

[the HTML DOM]: http://www.w3.org/TR/html5-author/introduction.html#a-quick-introduction-to-html

Misc.:

`intro.js` defines some simple sugar for the idiomatic JS classes used
throughout MathQuill, plus some globals and opening boilerplate.

Classes are defined using [Pjs][], and the variable `_` is used by convention as
the prototype.

[pjs]: https://github.com/jneen/pjs

`services/*.util.js` files are unimportant to the overall architecture, you can
ignore them until you have to deal with code that is using them.

## Open-Source License

The Source Code Form of MathQuill is subject to the terms of the Mozilla Public
License, v. 2.0: http://mozilla.org/MPL/2.0/

The quick-and-dirty is you can do whatever if modifications to MathQuill are in
public GitHub forks.

Other ways to publicize modifications are also fine, as are private use
modifications. See also: [MPL 2.0 FAQ][]

[MPL 2.0 FAQ]: https://www.mozilla.org/en-US/MPL/2.0/FAQ/<|MERGE_RESOLUTION|>--- conflicted
+++ resolved
@@ -10,46 +10,7 @@
 things running smoothly. Find a dusty corner? Let us know in [Slack][]!
 (Prefer IRC? We're #mathquill on Freenode.)
 
-<<<<<<< HEAD
 [Slack]: http://slackin.mathquill.com
-=======
-## Usage
-
-(Note: Requires [jQuery 1.4.3+](http://jquery.com).
-[Google CDN-hosted copy](http://code.google.com/apis/libraries/devguide.html#jquery) recommended.)
-
-To use MathQuill on your website, grab the latest tarball from the [downloads page][], and serve
-
-[downloads page]: http://mathquill.com/downloads.html
-
-* [the stylesheet](http://mathquill.github.com/mathquill/mathquill.css)
-* [the fonts](http://mathquill.github.com/fonts.html) in the
-`font/` directory relative to `mathquill.css` (or change your copy of
-`mathquill.css` to include from the right directory)
-* [the script](http://mathquill.github.com/mathquill/mathquill.min.js) ([unminified](http://mathquill.github.com/mathquill/mathquill.js))
-
-then on your webpages include the stylesheet
-
-    <link rel="stylesheet" type="text/css" href="/path/to/mathquill.css">`
-
-and after [jQuery](http://jquery.com), the script
-
-    <script src="/path/to/mathquill.min.js"></script>
-
-Then wherever you'd like to embed LaTeX math to be rendered in HTML:
-
-    <span class="mathquill-embedded-latex">\frac{d}{dx}\sqrt{x}</span>
-
-or have an editable math textbox:
-
-    <span class="mathquill-editable">f(x)=?</span>
-
-Note that for dynamically created elements that weren't in the HTML DOM on
-document ready, you will need to call our jQuery plugin after inserting into
-the visible HTML DOM:
-
-`$('<span>x^2</span>').appendTo('body').mathquill()` or `.mathquill('editable')`
->>>>>>> 2e804405
 
 ## Usage
 
@@ -441,15 +402,9 @@
 
 ## Understanding The Source Code
 
-<<<<<<< HEAD
 All the CSS is in `src/css`. Most of it's pretty straightforward, the choice of
 font isn't settled, and fractions are somewhat arcane, see the Wiki pages
 ["Fonts"](http://github.com/mathquill/mathquill/wiki/Fonts) and
-=======
-All the CSS is in `mathquill.css`. Most of it's pretty straightforward, the
-choice of font isn't settled, and fractions are somewhat arcane, see the Wiki
-pages ["Fonts"](https://github.com/mathquill/mathquill/wiki/Fonts) and
->>>>>>> 2e804405
 ["Fractions"](http://github.com/mathquill/mathquill/wiki/Fractions).
 
 All the JavaScript that you actually want to read is in `src/`, `build/` is
