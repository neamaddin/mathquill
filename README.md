--- conflicted
+++ resolved
@@ -290,13 +290,10 @@
 3.17 of the Short Math Guide][3.17]) plus some missing trig operators like
 `sech`, `arcsec`, `arsinh`, etc.
 
-<<<<<<< HEAD
 You can also specify a speech-friendly representation of the operator name by supplying the operator name, a `|` and its speech alternative (separate multiple words with a `-`). For example, 'sin|sine cos|cosine tan|tangent sinh|hyperbolic-sine'.
 
 [Wikia]: http://latex.wikia.com/wiki/List_of_LaTeX_symbols#Named_operators:_sin.2C_cos.2C_etc.
-=======
 [3.17]: http://tinyurl.com/jm9okjc
->>>>>>> 52d1b264
 
 `substituteTextarea`, a function that creates a focusable DOM element, called
 when setting up a math field. It defaults to `<textarea autocorrect=off .../>`,
